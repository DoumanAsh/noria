#![feature(try_blocks)]
#![feature(type_alias_impl_trait)]

#[macro_use]
extern crate clap;

use failure::ResultExt;
use hdrhistogram::Histogram;
use rand::prelude::*;
use rand_distr::Exp;
use std::cell::RefCell;
use std::fs;
use std::mem;
use std::sync::{atomic, Arc, Barrier, Mutex};
use std::thread;
use std::time;
use tokio::prelude::*;
use tower_service::Service;

thread_local! {
    static SJRN_W: RefCell<Histogram<u64>> = RefCell::new(Histogram::new_with_bounds(10, 1_000_000, 4).unwrap());
    static SJRN_R: RefCell<Histogram<u64>> = RefCell::new(Histogram::new_with_bounds(10, 1_000_000, 4).unwrap());
    static RMT_W: RefCell<Histogram<u64>> = RefCell::new(Histogram::new_with_bounds(10, 1_000_000, 4).unwrap());
    static RMT_R: RefCell<Histogram<u64>> = RefCell::new(Histogram::new_with_bounds(10, 1_000_000, 4).unwrap());
}

fn throughput(ops: usize, took: time::Duration) -> f64 {
    ops as f64 / took.as_secs_f64()
}

const MAX_BATCH_TIME_US: u32 = 1000;

mod clients;
use self::clients::{Parameters, ReadRequest, VoteClient, WriteRequest};

fn run<C>(global_args: &clap::ArgMatches, local_args: &clap::ArgMatches)
where
    C: VoteClient + 'static,
    C: Service<ReadRequest, Response = (), Error = failure::Error> + Clone + Send,
    C: Service<WriteRequest, Response = (), Error = failure::Error> + Clone + Send,
    <C as Service<ReadRequest>>::Future: Send,
    <C as Service<ReadRequest>>::Response: Send,
    <C as Service<WriteRequest>>::Future: Send,
    <C as Service<WriteRequest>>::Response: Send,
{
    // zipf takes ~66ns to generate a random number depending on the CPU,
    // so each load generator cannot reasonably generate much more than ~1M reqs/s.
    let per_generator = 3_000_000;
    let mut target = value_t_or_exit!(global_args, "ops", f64);
    let ngen = (target as usize + per_generator - 1) / per_generator; // rounded up
    target /= ngen as f64;

    let nthreads = value_t_or_exit!(global_args, "threads", usize);
    let articles = value_t_or_exit!(global_args, "articles", usize);

    let params = Parameters {
        prime: !global_args.is_present("no-prime"),
        articles,
    };

    let skewed = match global_args.value_of("distribution") {
        Some("skewed") => true,
        Some("uniform") => false,
        _ => unreachable!(),
    };

    let hists = if let Some(mut f) = global_args
        .value_of("histogram")
        .and_then(|h| fs::File::open(h).ok())
    {
        use hdrhistogram::serialization::Deserializer;
        let mut deserializer = Deserializer::new();
        (
            deserializer.deserialize(&mut f).unwrap(),
            deserializer.deserialize(&mut f).unwrap(),
            deserializer.deserialize(&mut f).unwrap(),
            deserializer.deserialize(&mut f).unwrap(),
        )
    } else {
        (
            Histogram::<u64>::new_with_bounds(10, 1_000_000, 4).unwrap(),
            Histogram::<u64>::new_with_bounds(10, 1_000_000, 4).unwrap(),
            Histogram::<u64>::new_with_bounds(10, 1_000_000, 4).unwrap(),
            Histogram::<u64>::new_with_bounds(10, 1_000_000, 4).unwrap(),
        )
    };

    let sjrn_w_t = Arc::new(Mutex::new(hists.0));
    let sjrn_r_t = Arc::new(Mutex::new(hists.1));
    let rmt_w_t = Arc::new(Mutex::new(hists.2));
    let rmt_r_t = Arc::new(Mutex::new(hists.3));
    let finished = Arc::new(Barrier::new(nthreads + ngen));

    let ts = (
        sjrn_w_t.clone(),
        sjrn_r_t.clone(),
        rmt_w_t.clone(),
        rmt_r_t.clone(),
        finished.clone(),
    );
    let mut rt = tokio::runtime::Builder::new()
        .name_prefix("vote-")
        .before_stop(move || {
            SJRN_W
                .with(|h| ts.0.lock().unwrap().add(&*h.borrow()))
                .unwrap();
            SJRN_R
                .with(|h| ts.1.lock().unwrap().add(&*h.borrow()))
                .unwrap();
            RMT_W
                .with(|h| ts.2.lock().unwrap().add(&*h.borrow()))
                .unwrap();
            RMT_R
                .with(|h| ts.3.lock().unwrap().add(&*h.borrow()))
                .unwrap();
        })
        .build()
        .unwrap();

    let handle: C = {
        let local_args = local_args.clone();
        // we know that we won't drop the original args until the runtime has exited
        let local_args: clap::ArgMatches<'static> = unsafe { mem::transmute(local_args) };
        let ex = rt.executor();
        rt.block_on(future::lazy(move || C::new(ex, params, local_args)))
            .unwrap()
    };

    let generators: Vec<_> = (0..ngen)
        .map(|geni| {
            let ex = rt.executor();
            let handle = handle.clone();
            let global_args = global_args.clone();

            // we know that we won't drop the original args until the thread has exited
            let global_args: clap::ArgMatches<'static> = unsafe { mem::transmute(global_args) };

            thread::Builder::new()
                .name(format!("load-gen{}", geni))
                .spawn(move || {
                    if skewed {
                        run_generator(
                            handle,
                            ex,
                            zipf::ZipfDistribution::new(articles, 1.08).unwrap(),
                            target,
                            global_args,
                        )
                    } else {
                        run_generator(
                            handle,
                            ex,
                            rand::distributions::Uniform::new(1, articles + 1),
                            target,
                            global_args,
                        )
                    }
                })
                .unwrap()
        })
        .collect();

    let mut ops = 0.0;
    let mut wops = 0.0;
    for gen in generators {
        let (gen, completed) = gen.join().unwrap();
        ops += gen;
        wops += completed;
    }
    drop(handle);
    rt.shutdown_on_idle().wait().unwrap();

    // all done!
    println!("# generated ops/s: {:.2}", ops);
    println!("# actual ops/s: {:.2}", wops);
    println!("# op\tpct\tsojourn\tremote");

    let sjrn_w_t = sjrn_w_t.lock().unwrap();
    let sjrn_r_t = sjrn_r_t.lock().unwrap();
    let rmt_w_t = rmt_w_t.lock().unwrap();
    let rmt_r_t = rmt_r_t.lock().unwrap();

    if let Some(h) = global_args.value_of("histogram") {
        match fs::File::create(h) {
            Ok(mut f) => {
                use hdrhistogram::serialization::Serializer;
                use hdrhistogram::serialization::V2Serializer;
                let mut s = V2Serializer::new();
                s.serialize(&sjrn_w_t, &mut f).unwrap();
                s.serialize(&sjrn_r_t, &mut f).unwrap();
                s.serialize(&rmt_w_t, &mut f).unwrap();
                s.serialize(&rmt_r_t, &mut f).unwrap();
            }
            Err(e) => {
                eprintln!("failed to open histogram file for writing: {:?}", e);
            }
        }
    }

    println!(
        "write\t50\t{:.2}\t{:.2}\t(all µs)",
        sjrn_w_t.value_at_quantile(0.5),
        rmt_w_t.value_at_quantile(0.5)
    );
    println!(
        "read\t50\t{:.2}\t{:.2}\t(all µs)",
        sjrn_r_t.value_at_quantile(0.5),
        rmt_r_t.value_at_quantile(0.5)
    );
    println!(
        "write\t95\t{:.2}\t{:.2}\t(all µs)",
        sjrn_w_t.value_at_quantile(0.95),
        rmt_w_t.value_at_quantile(0.95)
    );
    println!(
        "read\t95\t{:.2}\t{:.2}\t(all µs)",
        sjrn_r_t.value_at_quantile(0.95),
        rmt_r_t.value_at_quantile(0.95)
    );
    println!(
        "write\t99\t{:.2}\t{:.2}\t(all µs)",
        sjrn_w_t.value_at_quantile(0.99),
        rmt_w_t.value_at_quantile(0.99)
    );
    println!(
        "read\t99\t{:.2}\t{:.2}\t(all µs)",
        sjrn_r_t.value_at_quantile(0.99),
        rmt_r_t.value_at_quantile(0.99)
    );
    println!(
        "write\t100\t{:.2}\t{:.2}\t(all µs)",
        sjrn_w_t.max(),
        rmt_w_t.max()
    );
    println!(
        "read\t100\t{:.2}\t{:.2}\t(all µs)",
        sjrn_r_t.max(),
        rmt_r_t.max()
    );
}

fn run_generator<C, R>(
    mut handle: C,
    ex: tokio::runtime::TaskExecutor,
    id_rng: R,
    target: f64,
    global_args: clap::ArgMatches,
) -> (f64, f64)
where
    C: VoteClient + 'static,
    R: rand::distributions::Distribution<usize>,
    C: Service<ReadRequest, Response = (), Error = failure::Error> + Clone + Send,
    C: Service<WriteRequest, Response = (), Error = failure::Error> + Clone + Send,
    <C as Service<ReadRequest>>::Future: Send,
    <C as Service<ReadRequest>>::Response: Send,
    <C as Service<WriteRequest>>::Future: Send,
    <C as Service<WriteRequest>>::Response: Send,
{
    let early_exit = !global_args.is_present("no-early-exit");
    let runtime = time::Duration::from_secs(value_t_or_exit!(global_args, "runtime", u64));
    let warmup = time::Duration::from_secs(value_t_or_exit!(global_args, "warmup", u64));

    let start = time::Instant::now();
    let end = start + warmup + runtime;

    let max_batch_time = time::Duration::new(0, MAX_BATCH_TIME_US * 1_000);
<<<<<<< HEAD
    let interarrival = rand::distributions::Exp::new(target * 1e-9);
=======
    let interarrival = Exp::new(target * 1e-9).unwrap();
>>>>>>> 6c1bfd1e

    let every = value_t_or_exit!(global_args, "ratio", u32);

    let mut ops = 0;

    let first = time::Instant::now();
    let mut next = time::Instant::now();
    let mut next_send = None;

    let mut queued_w = Vec::new();
    let mut queued_w_keys = Vec::new();
    let mut queued_r = Vec::new();
    let mut queued_r_keys = Vec::new();

    let mut rng = rand::thread_rng();
    let mut task = tokio_mock_task::MockTask::new();

    // we *could* use a rayon::scope here to safely access stack variables from inside each job,
    // but that would *also* force us to place the load generators *on* the thread pool (because of
    // https://github.com/rayon-rs/rayon/issues/562). that comes with a number of unfortunate
    // side-effects, such as having to manage allocations of clients to workers, clean exiting,
    // etc. we *instead* just leak the one thing we care about (`ndone`) so that they can be
    // accessed from inside the jobs.
    //
    // this may change with https://github.com/rayon-rs/rayon/issues/544, but that's what we have
    // to do for now.
    let ndone: &'static _ = &*Box::leak(Box::new(atomic::AtomicUsize::new(0)));
    let errd: &'static _ = &*Box::leak(Box::new(atomic::AtomicBool::new(false)));

    // when https://github.com/rust-lang/rust/issues/56556 is fixed, take &[i32] instead, make
    // Request hold &'a [i32] (then need for<'a> C: Service<Request<'a>>). then we no longer need
    // .split_off in calls to enqueue.
    let enqueue = move |client: &mut C, queued: Vec<_>, mut keys: Vec<_>, write| {
        let n = keys.len();
        let sent = time::Instant::now();
        let fut = if write {
            future::Either::A(
                client
                    .call(WriteRequest(keys))
                    .then(|r| r.context("failed to handle writes")),
            )
        } else {
            // deduplicate requested keys, because not doing so would be silly
            keys.sort_unstable();
            keys.dedup();
            future::Either::B(
                client
                    .call(ReadRequest(keys))
                    .then(|r| r.context("failed to handle reads")),
            )
        }
        .map(move |_| {
            let done = time::Instant::now();
            ndone.fetch_add(n, atomic::Ordering::AcqRel);

            if sent.duration_since(start) > warmup {
                let remote_t = done.duration_since(sent);
                let rmt = if write { &RMT_W } else { &RMT_R };
                let us =
                    remote_t.as_secs() * 1_000_000 + u64::from(remote_t.subsec_nanos()) / 1_000;
                rmt.with(|h| {
                    let mut h = h.borrow_mut();
                    if h.record(us).is_err() {
                        let m = h.high();
                        h.record(m).unwrap();
                    }
                });

                let sjrn = if write { &SJRN_W } else { &SJRN_R };
                for started in queued {
                    let sjrn_t = done.duration_since(started);
                    let us =
                        sjrn_t.as_secs() * 1_000_000 + u64::from(sjrn_t.subsec_nanos()) / 1_000;
                    sjrn.with(|h| {
                        let mut h = h.borrow_mut();
                        if h.record(us).is_err() {
                            let m = h.high();
                            h.record(m).unwrap();
                        }
                    });
                }
            }
        });

        ex.spawn(fut.map_err(move |e| {
            if time::Instant::now() < end && !errd.swap(true, atomic::Ordering::SeqCst) {
                eprintln!("failed to enqueue request: {:?}", e)
            }
        }));
    };

    let mut worker_ops = None;
    'outer: while next < end {
        let now = time::Instant::now();
        // NOTE: while, not if, in case we start falling behind
        while next <= now {
            // only queue a new request if we're told to. if this is not the case, we've
            // just been woken up so we can realize we need to send a batch
            let id = id_rng.sample(&mut rng) as i32;
            if rng.gen_bool(1.0 / f64::from(every)) {
                if queued_w.is_empty() && next_send.is_none() {
                    next_send = Some(next + max_batch_time);
                }
                queued_w_keys.push(id);
                queued_w.push(next);
            } else {
                if queued_r.is_empty() && next_send.is_none() {
                    next_send = Some(next + max_batch_time);
                }
                queued_r_keys.push(id);
                queued_r.push(next);
            }

            // schedule next delivery
            next += time::Duration::new(0, interarrival.sample(&mut rng) as u32);
        }

        // in case that took a while:
        let now = time::Instant::now();

        if let Some(f) = next_send {
            if f <= now {
                // time to send at least one batch
                if !queued_w.is_empty() && now.duration_since(queued_w[0]) >= max_batch_time {
                    if let Async::Ready(()) =
                        task.enter(|| Service::<WriteRequest>::poll_ready(&mut handle).unwrap())
                    {
                        ops += queued_w.len();
                        enqueue(
                            &mut handle,
                            queued_w.split_off(0),
                            queued_w_keys.split_off(0),
                            true,
                        );
                    } else {
                        // we can't send the request yet -- generate a larger batch
                    }
                }

                if !queued_r.is_empty() && now.duration_since(queued_r[0]) >= max_batch_time {
                    if let Async::Ready(()) =
                        task.enter(|| Service::<ReadRequest>::poll_ready(&mut handle).unwrap())
                    {
                        ops += queued_r.len();
                        enqueue(
                            &mut handle,
                            queued_r.split_off(0),
                            queued_r_keys.split_off(0),
                            false,
                        );
                    } else {
                        // we can't send the request yet -- generate a larger batch
                    }
                }

                // since next_send = Some, we better have sent at least one batch!
                // if not, the service must have not been ready, so we just continue
                if !queued_r.is_empty() && !queued_w.is_empty() {
                    continue 'outer;
                }

                next_send = None;
                if let Some(&qw) = queued_w.get(0) {
                    next_send = Some(qw + max_batch_time);
                }
                if let Some(&qr) = queued_r.get(0) {
                    next_send = Some(qr + max_batch_time);
                }

                // if the clients aren't keeping up, we want to make sure that we'll still
                // finish around the stipulated end time. we unfortunately can't rely on just
                // dropping the thread pool (https://github.com/rayon-rs/rayon/issues/544), so
                // we instead need to stop issuing requests earlier than we otherwise would
                // have. but make sure we're not still in the warmup phase, because the clients
                // *could* speed up
                if now.duration_since(start) > warmup {
                    if worker_ops.is_none() {
                        worker_ops =
                            Some((time::Instant::now(), ndone.load(atomic::Ordering::Acquire)));
                    }

                    if early_exit && now < end {
                        let clients_completed = ndone.load(atomic::Ordering::Acquire) as u64;
                        let queued = ops as u64 - clients_completed;
                        let dur = first.elapsed().as_secs();

                        if dur > 0 {
                            let client_rate = clients_completed / dur;
                            if client_rate > 0 {
                                let client_work_left = queued / client_rate;
                                if client_work_left > (end - now).as_secs() + 1 {
                                    // no point in continuing to feed work to the clients
                                    // they have enough work to keep them busy until the end
                                    eprintln!(
                                    "load generator quitting early as clients are falling behind"
                                );
                                    break;
                                }
                            }
                        }
                    }
                }
            }
        }

        atomic::spin_loop_hint();
    }

    let gen = throughput(ops, start.elapsed());
    let worker_ops = worker_ops.map(|(measured, start)| {
        throughput(
            ndone.load(atomic::Ordering::Acquire) - start,
            measured.elapsed(),
        )
    });

    // need to drop the pool before waiting so that workers will exit
    // and thus hit the barrier
    drop(handle);
    (gen, worker_ops.unwrap_or(0.0))
}

fn main() {
    use clap::{App, Arg, SubCommand};

    let args = App::new("vote")
        .version("0.1")
        .about("Benchmarks user-curated news aggregator throughput for in-memory Soup")
        .arg(
            Arg::with_name("articles")
                .short("a")
                .long("articles")
                .value_name("N")
                .default_value("100000")
                .help("Number of articles to prepopulate the database with"),
        )
        .arg(
            Arg::with_name("threads")
                .short("t")
                .long("threads")
                .value_name("N")
                .default_value("4")
                .help("Number of client load threads to run"),
        )
        .arg(
            Arg::with_name("runtime")
                .short("r")
                .long("runtime")
                .value_name("N")
                .default_value("30")
                .help("Benchmark runtime in seconds"),
        )
        .arg(
            Arg::with_name("warmup")
                .long("warmup")
                .takes_value(true)
                .default_value("10")
                .help("Warmup time in seconds"),
        )
        .arg(
            Arg::with_name("distribution")
                .short("d")
                .possible_values(&["uniform", "skewed"])
                .default_value("uniform")
                .help("Key distribution"),
        )
        .arg(
            Arg::with_name("histogram")
                .long("histogram")
                .help("Output serialized HdrHistogram to a file")
                .takes_value(true)
                .long_help(
                    "If the file already exists, the existing histogram is extended.\
                     There are four histograms, written out in order: \
                     sojourn-write, sojourn-read, remote-write, and remote-read",
                ),
        )
        .arg(
            Arg::with_name("ops")
                .long("target")
                .default_value("1000000")
                .help("Target operations per second"),
        )
        .arg(
            Arg::with_name("ratio")
                .long("write-every")
                .default_value("19")
                .value_name("N")
                .help("1-in-N chance of a write"),
        )
        .arg(
            Arg::with_name("no-prime")
                .long("no-prime")
                .help("Indicates that the client should not set up the database"),
        )
        .arg(
            Arg::with_name("no-early-exit")
                .long("no-early-exit")
                .help("Don't stop generating load when clients fall behind."),
        )
        .subcommand(
            SubCommand::with_name("netsoup")
                .arg(
                    Arg::with_name("zookeeper")
                        .short("z")
                        .long("zookeeper")
                        .takes_value(true)
                        .required(true)
                        .default_value("127.0.0.1:2181")
                        .help("Address of Zookeeper instance"),
                )
                .arg(
                    Arg::with_name("deployment")
                        .long("deployment")
                        .required(true)
                        .takes_value(true)
                        .help("Soup deployment ID."),
                ),
        )
        .subcommand(
            SubCommand::with_name("memcached")
                .arg(
                    Arg::with_name("address")
                        .long("address")
                        .takes_value(true)
                        .required(true)
                        .default_value("127.0.0.1:11211")
                        .help("Address of memcached"),
                )
                .arg(
                    Arg::with_name("fast")
                        .long("fast")
                        .help("Only fetch vote counts, not titles."),
                ),
        )
        .subcommand(
            SubCommand::with_name("mssql")
                .arg(
                    Arg::with_name("address")
                        .long("address")
                        .takes_value(true)
                        .required(true)
                        .default_value(
                            "server=tcp:127.0.0.1,1433;username=SA;TrustServerCertificate=true;",
                        )
                        .help("Address of MsSQL server"),
                )
                .arg(
                    Arg::with_name("database")
                        .long("database")
                        .takes_value(true)
                        .required(true)
                        .default_value("soup")
                        .help("MsSQL database to use"),
                ),
        )
        .subcommand(SubCommand::with_name("null"))
        .subcommand(
            SubCommand::with_name("mysql")
                .arg(
                    Arg::with_name("address")
                        .long("address")
                        .takes_value(true)
                        .required(true)
                        .default_value("127.0.0.1:3306")
                        .help("Address of MySQL server"),
                )
                .arg(
                    Arg::with_name("database")
                        .long("database")
                        .takes_value(true)
                        .required(true)
                        .default_value("soup")
                        .help("MySQL database to use"),
                ),
        )
        .subcommand(
            SubCommand::with_name("hybrid")
                .arg(
                    Arg::with_name("memcached-address")
                        .long("memcached-address")
                        .takes_value(true)
                        .required(true)
                        .default_value("127.0.0.1:11211")
                        .help("Address of memcached"),
                )
                .arg(
                    Arg::with_name("mysql-address")
                        .long("mysql-address")
                        .takes_value(true)
                        .required(true)
                        .default_value("127.0.0.1:3306")
                        .help("Address of MySQL server"),
                )
                .arg(
                    Arg::with_name("database")
                        .long("database")
                        .takes_value(true)
                        .required(true)
                        .default_value("soup")
                        .help("MySQL database to use"),
                ),
        )
        .subcommand(
            SubCommand::with_name("localsoup")
                .arg(
                    Arg::with_name("shards")
                        .long("shards")
                        .takes_value(true)
                        .default_value("2")
                        .help("Shard the graph this many ways (0 = disable sharding)."),
                )
                .arg(
                    Arg::with_name("durability")
                        .long("durability")
                        .takes_value(false)
                        .help("Enable durability for Base nodes"),
                )
                .arg(
                    Arg::with_name("fudge-rpcs")
                        .long("fudge-rpcs")
                        .help("Send pointers instead of serializing data for writes"),
                )
                .arg(
                    Arg::with_name("purge")
                        .long("purge")
                        .takes_value(true)
                        .possible_values(&["none", "reader", "all"])
                        .default_value("none")
                        .help("Choose which views, if any, are placed beyond the materialization_frontier"),
                )
                .arg(
                    Arg::with_name("log-dir")
                        .long("log-dir")
                        .takes_value(true)
                        .help(
                            "Absolute path to the directory where the log files will be written.",
                        ),
                )
                .arg(
                    Arg::with_name("retain-logs-on-exit")
                        .long("retain-logs-on-exit")
                        .takes_value(false)
                        .requires("durability")
                        .help("Do not delete the base node logs on exit."),
                )
                .arg(
                    Arg::with_name("flush-timeout")
                        .long("flush-timeout")
                        .takes_value(true)
                        .default_value("1000000")
                        .help("Time to wait before processing a merged packet, in nanoseconds."),
                )
                .arg(
                    Arg::with_name("persistence-threads")
                        .long("persistence-threads")
                        .takes_value(true)
                        .default_value("1")
                        .help("Number of background threads used by PersistentState."),
                )
                .arg(
                    Arg::with_name("stupid")
                        .long("stupid")
                        .help("Make the migration stupid")
                        .requires("migrate"),
                )
                .arg(
                    Arg::with_name("verbose")
                        .short("v")
                        .help("Include logging output"),
                ),
        )
        .get_matches();

    match args.subcommand() {
        ("localsoup", Some(largs)) => run::<clients::localsoup::LocalNoria>(&args, largs),
        ("netsoup", Some(largs)) => run::<clients::netsoup::Conn>(&args, largs),
        //("memcached", Some(largs)) => run::<clients::memcached::Constructor>(&args, largs),
        //("mssql", Some(largs)) => run::<clients::mssql::Conf>(&args, largs),
        //("mysql", Some(largs)) => run::<clients::mysql::Conf>(&args, largs),
        //("hybrid", Some(largs)) => run::<clients::hybrid::Conf>(&args, largs),
        //("null", Some(largs)) => run::<()>(&args, largs),
        (name, _) => eprintln!("unrecognized backend type '{}'", name),
    }
}<|MERGE_RESOLUTION|>--- conflicted
+++ resolved
@@ -264,11 +264,7 @@
     let end = start + warmup + runtime;
 
     let max_batch_time = time::Duration::new(0, MAX_BATCH_TIME_US * 1_000);
-<<<<<<< HEAD
-    let interarrival = rand::distributions::Exp::new(target * 1e-9);
-=======
     let interarrival = Exp::new(target * 1e-9).unwrap();
->>>>>>> 6c1bfd1e
 
     let every = value_t_or_exit!(global_args, "ratio", u32);
 
