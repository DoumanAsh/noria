--- conflicted
+++ resolved
@@ -1,11 +1,7 @@
 use common::SizeOf;
 use fnv::FnvBuildHasher;
 use prelude::*;
-<<<<<<< HEAD
-use rand::{Rng, ThreadRng};
-=======
 use rand::prelude::*;
->>>>>>> 6c1bfd1e
 use std::borrow::Cow;
 use std::sync::Arc;
 
@@ -39,12 +35,7 @@
     srmap: bool,
     cols: usize,
     key: &[usize],
-<<<<<<< HEAD
-    trigger: Option<Arc<Fn(&[DataType], Option<usize>) -> bool + Send + Sync>>,
-    uid: usize,
-=======
     trigger: Option<Arc<dyn Fn(&[DataType]) -> bool + Send + Sync>>,
->>>>>>> 6c1bfd1e
 ) -> (SingleReadHandle, WriteHandle) {
     let contiguous = {
         let mut contiguous = true;
@@ -469,13 +460,8 @@
 /// Handle to get the state of a single shard of a reader.
 #[derive(Clone)]
 pub struct SingleReadHandle {
-<<<<<<< HEAD
-    handle: RHandleVariant,
-    trigger: Option<Arc<Fn(&[DataType], Option<usize>) -> bool + Send + Sync>>,
-=======
     handle: multir::Handle,
     trigger: Option<Arc<dyn Fn(&[DataType]) -> bool + Send + Sync>>,
->>>>>>> 6c1bfd1e
     key: Vec<usize>,
     pub uid: usize,
 }
@@ -605,13 +591,8 @@
     fn busybusybusy() {
         use std::thread;
 
-<<<<<<< HEAD
-        let n = 10000;
-        let (r, mut w) = new(false, 1, &[0], 0);
-=======
         let n = 1_000;
         let (r, mut w) = new(1, &[0]);
->>>>>>> 6c1bfd1e
         thread::spawn(move || {
             for i in 0..n {
                 w.add(vec![Record::Positive(vec![i.into()])], None);
