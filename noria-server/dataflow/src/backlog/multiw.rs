use super::{key_to_double, key_to_single, Key};
use evmap;
use fnv::FnvBuildHasher;
use prelude::*;

pub enum Handle {
    Single(evmap::WriteHandle<DataType, Vec<DataType>, i64, FnvBuildHasher>),
    Double(evmap::WriteHandle<(DataType, DataType), Vec<DataType>, i64, FnvBuildHasher>),
    Many(evmap::WriteHandle<Vec<DataType>, Vec<DataType>, i64, FnvBuildHasher>),
}


impl Handle {

    pub fn is_empty(&self) -> bool {
        match *self {
            Handle::Single(ref h) => h.is_empty(),
            Handle::Double(ref h) => h.is_empty(),
            Handle::Many(ref h) => h.is_empty(),
        }
    }

    pub fn clear(&mut self, k: Key) {
        match *self {
            Handle::Single(ref mut h) => {
                h.clear(key_to_single(k).into_owned());
            }
            Handle::Double(ref mut h) => {
                h.clear(key_to_double(k).into_owned());
            }
            Handle::Many(ref mut h) => {
                h.clear(k.into_owned());
            }
        }
    }

    pub fn purge(&mut self) {
        match *self {
            Handle::Single(ref mut h) => {
                h.purge();
            }
            Handle::Double(ref mut h) => {
                h.purge();
            }
            Handle::Many(ref mut h) => {
                h.purge();
            }
        }
    }

    pub fn empty(&mut self, k: Key) {
        match *self {
            Handle::Single(ref mut h) => {
                h.empty(key_to_single(k).into_owned());
            }
            Handle::Double(ref mut h) => {
                h.empty(key_to_double(k).into_owned());
            }
            Handle::Many(ref mut h) => {
                h.empty(k.into_owned());
            }
        }
    }

    /// Evict `count` randomly selected keys from state and return them along with the number of
    /// bytes freed.
    pub fn empty_at_index(&mut self, index: usize) -> Option<&[Vec<DataType>]> {
        match *self {
            Handle::Single(ref mut h) => h.empty_at_index(index).map(|r| r.1),
            Handle::Double(ref mut h) => h.empty_at_index(index).map(|r| r.1),
            Handle::Many(ref mut h) => h.empty_at_index(index).map(|r| r.1),
        }
    }

    pub fn refresh(&mut self) {
        match *self {
<<<<<<< HEAD
            Handle::Single(ref mut h) => h.refresh(),
            Handle::Double(ref mut h) => h.refresh(),
            Handle::Many(ref mut h) => h.refresh(),
            _ => (),
=======
            Handle::Single(ref mut h) => {
                h.refresh();
            }
            Handle::Double(ref mut h) => {
                h.refresh();
            }
            Handle::Many(ref mut h) => {
                h.refresh();
            }
>>>>>>> 758821f9
        }
    }

    pub fn meta_get_and<F, T>(&self, key: Key, then: F) -> Option<(Option<T>, i64)>
    where
        F: FnOnce(&[Vec<DataType>]) -> T,
    {
        match *self {
            Handle::Single(ref h) => {
                assert_eq!(key.len(), 1);
                h.meta_get_and(&key[0], then)
            },
            Handle::Double(ref h) => {
                assert_eq!(key.len(), 2);
                // we want to transmute &[T; 2] to &(T, T), but that's not actually safe
                // we're not guaranteed that they have the same memory layout
                // we *could* just clone DataType, but that would mean dealing with string refcounts
                // so instead, we play a trick where we memcopy onto the stack and then forget!
                //
                // h/t https://gist.github.com/mitsuhiko/f6478a0dd1ef174b33c63d905babc89a
                use std::mem;
                use std::ptr;
                unsafe {
                    let mut stack_key: (DataType, DataType) = mem::uninitialized();
                    ptr::copy_nonoverlapping(
                        &key[0] as *const DataType,
                        &mut stack_key.0 as *mut DataType,
                        1,
                    );
                    ptr::copy_nonoverlapping(
                        &key[1] as *const DataType,
                        &mut stack_key.1 as *mut DataType,
                        1,
                    );
                    let v = h.meta_get_and(&stack_key, then);
                    mem::forget(stack_key);
                    v
                }
            },
            Handle::Many(ref h) => {
                h.meta_get_and(&key.to_vec(), then)
            },
        }
    }


    pub fn add<I>(&mut self, key: &[usize], cols: usize, rs: I) -> isize
    where
        I: IntoIterator<Item = Record>,
    {
        let mut memory_delta = 0isize;
        match *self {
            Handle::Single(ref mut h) => {
                assert_eq!(key.len(), 1);
                for r in rs {
                    debug_assert!(r.len() >= cols);
                    match r {
                        Record::Positive(r) => {
                            memory_delta += r.deep_size_of() as isize;
                            h.insert(r[key[0]].clone(), r);
                        }
                        Record::Negative(r) => {
                            // TODO: evmap will remove the empty vec for a key if we remove the
                            // last record. this means that future lookups will fail, and cause a
                            // replay, which will produce an empty result. this will work, but is
                            // somewhat inefficient.
                            memory_delta -= r.deep_size_of() as isize;
                            h.remove(r[key[0]].clone(), r);
                        }
                    }
                }
            }
            Handle::Double(ref mut h) => {
                assert_eq!(key.len(), 2);
                for r in rs {
                    debug_assert!(r.len() >= cols);
                    match r {
                        Record::Positive(r) => {
                            memory_delta += r.deep_size_of() as isize;
                            h.insert((r[key[0]].clone(), r[key[1]].clone()), r);
                        }
                        Record::Negative(r) => {
                            memory_delta -= r.deep_size_of() as isize;
                            h.remove((r[key[0]].clone(), r[key[1]].clone()), r);
                        }
                    }
                }
            }
            Handle::Many(ref mut h) => for r in rs {
                debug_assert!(r.len() >= cols);
                let key = key.iter().map(|&k| &r[k]).cloned().collect();
                match r {
                    Record::Positive(r) => {
                        memory_delta += r.deep_size_of() as isize;
                        h.insert(key, r);
                    }
                    Record::Negative(r) => {
                        memory_delta -= r.deep_size_of() as isize;
                        h.remove(key, r);
                    }
                }
            },
        }
        memory_delta
    }
}<|MERGE_RESOLUTION|>--- conflicted
+++ resolved
@@ -9,9 +9,7 @@
     Many(evmap::WriteHandle<Vec<DataType>, Vec<DataType>, i64, FnvBuildHasher>),
 }
 
-
 impl Handle {
-
     pub fn is_empty(&self) -> bool {
         match *self {
             Handle::Single(ref h) => h.is_empty(),
@@ -74,12 +72,6 @@
 
     pub fn refresh(&mut self) {
         match *self {
-<<<<<<< HEAD
-            Handle::Single(ref mut h) => h.refresh(),
-            Handle::Double(ref mut h) => h.refresh(),
-            Handle::Many(ref mut h) => h.refresh(),
-            _ => (),
-=======
             Handle::Single(ref mut h) => {
                 h.refresh();
             }
@@ -89,7 +81,6 @@
             Handle::Many(ref mut h) => {
                 h.refresh();
             }
->>>>>>> 758821f9
         }
     }
 
@@ -101,7 +92,7 @@
             Handle::Single(ref h) => {
                 assert_eq!(key.len(), 1);
                 h.meta_get_and(&key[0], then)
-            },
+            }
             Handle::Double(ref h) => {
                 assert_eq!(key.len(), 2);
                 // we want to transmute &[T; 2] to &(T, T), but that's not actually safe
@@ -128,13 +119,10 @@
                     mem::forget(stack_key);
                     v
                 }
-            },
-            Handle::Many(ref h) => {
-                h.meta_get_and(&key.to_vec(), then)
-            },
+            }
+            Handle::Many(ref h) => h.meta_get_and(&key.to_vec(), then),
         }
     }
-
 
     pub fn add<I>(&mut self, key: &[usize], cols: usize, rs: I) -> isize
     where
@@ -178,20 +166,22 @@
                     }
                 }
             }
-            Handle::Many(ref mut h) => for r in rs {
-                debug_assert!(r.len() >= cols);
-                let key = key.iter().map(|&k| &r[k]).cloned().collect();
-                match r {
-                    Record::Positive(r) => {
-                        memory_delta += r.deep_size_of() as isize;
-                        h.insert(key, r);
-                    }
-                    Record::Negative(r) => {
-                        memory_delta -= r.deep_size_of() as isize;
-                        h.remove(key, r);
+            Handle::Many(ref mut h) => {
+                for r in rs {
+                    debug_assert!(r.len() >= cols);
+                    let key = key.iter().map(|&k| &r[k]).cloned().collect();
+                    match r {
+                        Record::Positive(r) => {
+                            memory_delta += r.deep_size_of() as isize;
+                            h.insert(key, r);
+                        }
+                        Record::Negative(r) => {
+                            memory_delta -= r.deep_size_of() as isize;
+                            h.remove(key, r);
+                        }
                     }
                 }
-            },
+            }
         }
         memory_delta
     }
