--- conflicted
+++ resolved
@@ -2,12 +2,8 @@
 use ops;
 use petgraph;
 use prelude::*;
-<<<<<<< HEAD
 use fnv::FnvHashMap;
 use std::collections::{HashMap, HashSet, VecDeque};
-=======
-use std::collections::{HashMap, HashSet};
->>>>>>> 2b4b286e
 use std::ops::{Deref, DerefMut};
 
 mod process;
