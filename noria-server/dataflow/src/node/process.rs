use fnv::FnvHashMap;
use node::NodeType;
use payload;
use prelude::*;
use std::collections::{HashSet, VecDeque};
use std::mem;

impl Node {
    #[allow(clippy::too_many_arguments)]
    crate fn process(
        &mut self,
        m: &mut Option<Box<Packet>>,
        domain: DomainIndex,
        keyed_by: Option<&Vec<usize>>,
        state: &mut StateMap,
        nodes: &DomainNodes,
        on_shard: Option<usize>,
        swap: bool,
        output: &mut EnqueuedSends,
        ex: &mut Executor,
    ) -> (Vec<Miss>, Vec<Lookup>, HashSet<Vec<DataType>>) {
        m.as_mut().unwrap().trace(PacketEvent::Process);

        let addr = self.local_addr();
        match self.inner {
            NodeType::Ingress(_) => {
                let m = m.as_mut().unwrap();
                let tag = m.tag();
                m.map_data(|rs| {
                    materialize(rs, tag, state.get_mut(addr));
                });
            }
            NodeType::Base(ref mut b) => {
                // NOTE: bases only accept BaseOperations
                match m.take() {
                    Some(box Packet::Input {
                        inner, mut senders, ..
                    }) => {
                        let Input { dst, data, tracer } = unsafe { inner.take() };
                        let mut rs = b.process(addr, data, &*state);

                        // When a replay originates at a base node, we replay the data *through* that
                        // same base node because its column set may have changed. However, this replay
                        // through the base node itself should *NOT* update the materialization,
                        // because otherwise it would duplicate each record in the base table every
                        // time a replay happens!
                        //
                        // So: only materialize if the message we're processing is not a replay!
                        if keyed_by.is_none() {
                            materialize(&mut rs, None, state.get_mut(addr));
                        }

                        // Send write-ACKs to all the clients with updates that made
                        // it into this merged packet:
                        senders.drain(..).for_each(|src| ex.ack(src));

                        // TODO(ygina): what happens with this packet?
                        *m = Some(Box::new(Packet::Message {
                            id: None,
                            link: Link::new(dst, dst),
                            data: rs,
                            tracer,
                        }));
                    }
                    Some(ref p) => {
                        // TODO: replays?
                        unreachable!("base received non-input packet {:?}", p);
                    }
                    None => unreachable!(),
                }
            }
            NodeType::Reader(ref mut r) => {
<<<<<<< HEAD
                r.process(m, domain, swap);
                (vec![], HashSet::new())
            }
            NodeType::Egress(None) => unreachable!(),
            NodeType::Egress(Some(_)) => {
                self.with_egress_mut(|e| {
                    e.send_packet(m, domain, on_shard.unwrap_or(0), output);
                });
                (vec![], HashSet::new())
=======
                r.process(m, swap);
            }
            NodeType::Egress(None) => unreachable!(),
            NodeType::Egress(Some(ref mut e)) => {
                e.process(m, on_shard.unwrap_or(0), output);
>>>>>>> 94eb52a9
            }
            NodeType::Sharder(ref mut s) => {
                s.process(m, addr, on_shard.is_some(), output);
            }
            NodeType::Internal(ref mut i) => {
                let mut captured_full = false;
                let mut captured = HashSet::new();
                let mut misses = Vec::new();
                let mut lookups = Vec::new();
                let mut tracer;

                {
                    let m = m.as_mut().unwrap();
                    let from = m.src();

                    let mut replay = match (&mut **m,) {
                        (&mut Packet::ReplayPiece {
                            context:
                                payload::ReplayPieceContext::Partial {
                                    ref mut for_keys,
                                    ignore,
                                },
                            ..
                        },) => {
                            assert!(!ignore);
                            assert!(keyed_by.is_some());
                            ReplayContext::Partial {
                                key_cols: keyed_by.unwrap().clone(),
                                keys: mem::replace(for_keys, HashSet::new()),
                            }
                        }
                        (&mut Packet::ReplayPiece {
                            context: payload::ReplayPieceContext::Regular { last },
                            ..
                        },) => ReplayContext::Full { last },
                        _ => ReplayContext::None,
                    };

                    let mut set_replay_last = None;
                    tracer = m.tracer().and_then(Option::take);
                    m.map_data(|data| {
                        // we need to own the data
                        let old_data = mem::replace(data, Records::default());

                        match i.on_input_raw(ex, from, old_data, &mut tracer, &replay, nodes, state)
                        {
                            RawProcessingResult::Regular(m) => {
                                mem::replace(data, m.results);
                                lookups = m.lookups;
                                misses = m.misses;
                            }
                            RawProcessingResult::CapturedFull => {
                                captured_full = true;
                            }
                            RawProcessingResult::ReplayPiece {
                                rows,
                                keys: emitted_keys,
                                captured: were_captured,
                            } => {
                                // we already know that m must be a ReplayPiece since only a
                                // ReplayPiece can release a ReplayPiece.
                                // NOTE: no misses or lookups here since this is a union
                                mem::replace(data, rows);
                                captured = were_captured;
                                if let ReplayContext::Partial { ref mut keys, .. } = replay {
                                    *keys = emitted_keys;
                                } else {
                                    unreachable!();
                                }
                            }
                            RawProcessingResult::FullReplay(rs, last) => {
                                // we already know that m must be a (full) ReplayPiece since only a
                                // (full) ReplayPiece can release a FullReplay
                                mem::replace(data, rs);
                                set_replay_last = Some(last);
                            }
                        }
                    });

                    if let Some(new_last) = set_replay_last {
                        if let Packet::ReplayPiece {
                            context: payload::ReplayPieceContext::Regular { ref mut last },
                            ..
                        } = **m
                        {
                            *last = new_last;
                        } else {
                            unreachable!();
                        }
                    }

                    if let ReplayContext::Partial { keys, .. } = replay {
                        if let Packet::ReplayPiece {
                            context:
                                payload::ReplayPieceContext::Partial {
                                    ref mut for_keys, ..
                                },
                            ..
                        } = **m
                        {
                            *for_keys = keys;
                        } else {
                            unreachable!();
                        }
                    }
                }

                if captured_full {
                    *m = None;
                    return Default::default();
                }

                let m = m.as_mut().unwrap();
                if let Some(t) = m.tracer() {
                    *t = tracer.take();
                }

                let tag = match **m {
                    Packet::ReplayPiece {
                        tag,
                        context: payload::ReplayPieceContext::Partial { .. },
                        ..
                    } => {
                        // NOTE: non-partial replays shouldn't be materialized only for a
                        // particular index, and so the tag shouldn't be forwarded to the
                        // materialization code. this allows us to keep some asserts deeper in
                        // the code to check that we don't do partial replays to non-partial
                        // indices, or for unknown tags.
                        Some(tag)
                    }
                    _ => None,
                };
                m.map_data(|rs| {
                    materialize(rs, tag, state.get_mut(addr));
                });

                for miss in misses.iter_mut() {
                    if miss.on != addr {
                        reroute_miss(nodes, miss);
                    }
                }

                return (misses, lookups, captured);
            }
            NodeType::Dropped => {
                *m = None;
            }
            NodeType::Source => unreachable!(),
        }
        Default::default()
    }

    crate fn process_eviction(
        &mut self,
        from: LocalNodeIndex,
        key_columns: &[usize],
        keys: &mut Vec<Vec<DataType>>,
        tag: Tag,
        on_shard: Option<usize>,
        output: &mut FnvHashMap<ReplicaAddr, VecDeque<Box<Packet>>>,
    ) {
        let addr = self.local_addr();
        match self.inner {
            NodeType::Base(..) => {}
            NodeType::Egress(Some(ref mut e)) => {
                // TODO(ygina): evictions
                e.process(
                    Box::new(Packet::EvictKeys {
                        link: Link {
                            src: addr,
                            dst: addr,
                        },
                        tag,
                        keys: keys.to_vec(),
                    }),
                    0,
                    on_shard.unwrap_or(0),
                    output,
                    &HashSet::default(),
                );
            }
            NodeType::Sharder(ref mut s) => {
                s.process_eviction(key_columns, tag, keys, addr, on_shard.is_some(), output);
            }
            NodeType::Internal(ref mut i) => {
                i.on_eviction(from, key_columns, keys);
            }
            NodeType::Reader(ref mut r) => {
                r.on_eviction(key_columns, &keys[..]);
            }
            NodeType::Ingress(..) => {}
            NodeType::Dropped => {}
            NodeType::Egress(None) | NodeType::Source => unreachable!(),
        }
    }
}

// When we miss in can_query_through, that miss is *really* in the can_query_through node's
// ancestor. We need to ensure that a replay is done to there, not the query_through node itself,
// by translating the Miss into the right parent.
fn reroute_miss(nodes: &DomainNodes, miss: &mut Miss) {
    let node = nodes[miss.on].borrow();
    if node.is_internal() && node.can_query_through() {
        let mut new_parent: Option<IndexPair> = None;
        for col in miss.lookup_idx.iter_mut() {
            let parents = node.resolve(*col).unwrap();
            assert_eq!(parents.len(), 1, "query_through with more than one parent");

            let (parent_global, parent_col) = parents[0];
            if let Some(p) = new_parent {
                assert_eq!(
                    p.as_global(),
                    parent_global,
                    "query_through from different parents"
                );
            } else {
                let parent_node = nodes
                    .values()
                    .find(|n| n.borrow().global_addr() == parent_global)
                    .unwrap();
                let mut pair: IndexPair = parent_global.into();
                pair.set_local(parent_node.borrow().local_addr());
                new_parent = Some(pair);
            }

            *col = parent_col;
        }

        miss.on = *new_parent.unwrap();
        // Recurse in case the parent we landed at also is a query_through node:
        reroute_miss(nodes, miss);
    }
}

#[allow(clippy::borrowed_box)]
// crate visibility due to use by tests
crate fn materialize(rs: &mut Records, partial: Option<Tag>, state: Option<&mut Box<State>>) {
    // our output changed -- do we need to modify materialized state?
    if state.is_none() {
        // nope
        return;
    }

    // yes!
    state.unwrap().process_records(rs, partial);
}<|MERGE_RESOLUTION|>--- conflicted
+++ resolved
@@ -70,23 +70,11 @@
                 }
             }
             NodeType::Reader(ref mut r) => {
-<<<<<<< HEAD
                 r.process(m, domain, swap);
-                (vec![], HashSet::new())
-            }
-            NodeType::Egress(None) => unreachable!(),
-            NodeType::Egress(Some(_)) => {
-                self.with_egress_mut(|e| {
-                    e.send_packet(m, domain, on_shard.unwrap_or(0), output);
-                });
-                (vec![], HashSet::new())
-=======
-                r.process(m, swap);
             }
             NodeType::Egress(None) => unreachable!(),
             NodeType::Egress(Some(ref mut e)) => {
-                e.process(m, on_shard.unwrap_or(0), output);
->>>>>>> 94eb52a9
+                e.send_packet(m, domain, on_shard.unwrap_or(0), output);
             }
             NodeType::Sharder(ref mut s) => {
                 s.process(m, addr, on_shard.is_some(), output);
