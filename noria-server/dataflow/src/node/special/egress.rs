--- conflicted
+++ resolved
@@ -1,12 +1,8 @@
 use fnv::FnvHashMap;
 use hdrhistogram::Histogram;
 use prelude::*;
-<<<<<<< HEAD
 use std::collections::{HashMap, HashSet, VecDeque};
-=======
-use std::collections::{HashMap, VecDeque};
 use std::time;
->>>>>>> c68bd5f2
 
 #[derive(Serialize, Deserialize)]
 struct EgressTx {
@@ -19,7 +15,6 @@
 pub struct Egress {
     txs: Vec<EgressTx>,
     tags: HashMap<Tag, NodeIndex>,
-<<<<<<< HEAD
     pub(crate) updates: Updates,
     pub(crate) payloads: Payloads,
 
@@ -37,7 +32,6 @@
     targets: Vec<TreeClock>,
     /// Buffered messages per parent for when we can't hit the next target provenance
     parent_buffer: HashMap<ReplicaAddr, Vec<(usize, Box<Packet>)>>,
-=======
 
     /// Size of packet data in bytes
     #[serde(skip_serializing)]
@@ -51,7 +45,6 @@
     #[serde(skip_serializing)]
     #[serde(skip_deserializing)]
     check: Option<time::Instant>,
->>>>>>> c68bd5f2
 }
 
 impl Clone for Egress {
@@ -61,7 +54,6 @@
         Self {
             txs: Vec::new(),
             tags: self.tags.clone(),
-<<<<<<< HEAD
             updates: self.updates.clone(),
             payloads: self.payloads.clone(),
             labels: self.labels.clone(),
@@ -70,9 +62,7 @@
             min_label_to_send: self.min_label_to_send.clone(),
             targets: self.targets.clone(),
             parent_buffer: self.parent_buffer.clone(),
-=======
             ..Default::default()
->>>>>>> c68bd5f2
         }
     }
 }
@@ -115,16 +105,13 @@
     ) {
         let &mut Self {
             ref mut txs,
-<<<<<<< HEAD
             ref min_label_to_send,
             ref do_not_send,
-            ..
-=======
             ref tags,
             ref mut data_size_hist,
             ref start,
             ref mut check,
->>>>>>> c68bd5f2
+            ..
         } = self;
 
         let (mtype, is_message) = match *m {
@@ -168,7 +155,6 @@
             m.link_mut().src = unsafe { LocalNodeIndex::make(shard as u32) };
             m.link_mut().dst = tx.local;
 
-<<<<<<< HEAD
             // println!(
             //     "SEND PACKET {} #{} -> D{}.{} {:?}",
             //     mtype,
@@ -178,8 +164,6 @@
             //     m.id().as_ref().unwrap(),
             // );
 
-            // TODO(ygina): don't clone the last send
-=======
             let is_message = match m {
                 box Packet::Message { .. } => true,
                 _ => false,
@@ -211,7 +195,6 @@
                 }
             }
 
->>>>>>> c68bd5f2
             output.entry(tx.dest).or_default().push_back(m);
             if to_addrs.len() == 1 {
                 break;
