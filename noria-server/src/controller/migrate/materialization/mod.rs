--- conflicted
+++ resolved
@@ -560,11 +560,7 @@
             }
             // XXX Hack specifically for Piazza
             if let FrontierStrategy::Readers = self.frontier_strategy {
-<<<<<<< HEAD
                 if n.name().starts_with("q_bd7080f53924ae80_") {
-=======
-                if n.name().starts_with("q_bd7080f53924ae80_") && !n.name().ends_with("_n0") {
->>>>>>> 700491bf
                     n.purge = true;
                     continue;
                 }
