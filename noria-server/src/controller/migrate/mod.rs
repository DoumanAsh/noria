//! Logic for incorporating changes to a Soup graph into an already running graph.
//!
//! Performing a migration involves a number of steps:
//!
//!  - New nodes that are children of nodes in a different domain must be preceeded by an ingress
//!  - Egress nodes must be added to nodes that now have children in a different domain
//!  - Timestamp ingress nodes for existing domains must be connected to new base nodes
//!  - Timestamp ingress nodes must be added to all new domains
//!  - New nodes for existing domains must be sent to those domains
//!  - New domains must be booted up
//!  - Input channels must be set up for new base nodes
//!  - The graph must be analyzed for new materializations. These materializations must be
//!    *initialized* before data starts to flow to the new nodes. This may require two domains to
//!    communicate directly, and may delay migration completion.
//!  - Index requirements must be resolved, and checked for conflicts.
//!
//! Furthermore, these must be performed in the correct *order* so as to prevent dead- or
//! livelocks. This module defines methods for performing each step in relative isolation, as well
//! as a function for performing them in the right order.
//!
//! Beware, Here be dragons™

use crate::controller::security::SecurityConfig;
use crate::controller::ControllerInner;
use dataflow::prelude::*;
use dataflow::{node, prelude::Packet};
use std::collections::{HashMap, HashSet};
use std::time::Instant;

use petgraph;
use slog;

mod assignment;
mod augmentation;
crate mod materialization;
mod routing;
mod sharding;

#[derive(Clone)]
pub(super) enum ColumnChange {
    Add(String, DataType),
    Drop(usize),
}

/// A `Migration` encapsulates a number of changes to the Soup data flow graph.
///
/// Only one `Migration` can be in effect at any point in time. No changes are made to the running
/// graph until the `Migration` is committed (using `Migration::commit`).
// crate viz for tests
crate struct Migration<'a> {
    pub(super) mainline: &'a mut ControllerInner,
    pub(super) added: HashSet<NodeIndex>,
    pub(super) columns: Vec<(NodeIndex, ColumnChange)>,
    pub(super) readers: HashMap<NodeIndex, NodeIndex>,

    pub(super) start: Instant,
    pub(super) log: slog::Logger,

    /// Additional migration information provided by the client
    pub(super) context: HashMap<String, DataType>,
    pub(super) security_config: Option<SecurityConfig>,
}

impl<'a> Migration<'a> {
    /// Add the given `Ingredient` to the Soup.
    ///
    /// The returned identifier can later be used to refer to the added ingredient.
    /// Edges in the data flow graph are automatically added based on the ingredient's reported
    /// `ancestors`.
    // crate viz for tests
    crate fn add_ingredient<S1, FS, S2, I>(&mut self, name: S1, fields: FS, i: I) -> NodeIndex
    where
        S1: ToString,
        S2: ToString,
        FS: IntoIterator<Item = S2>,
        I: Into<NodeOperator>,
    {
        let mut i = node::Node::new(name.to_string(), fields, i.into());
        i.on_connected(&self.mainline.ingredients);
        let parents = i.ancestors();
        assert!(!parents.is_empty());

        // add to the graph
        let ni = self.mainline.ingredients.add_node(i);
        info!(self.log,
              "adding new node";
              "node" => ni.index(),
              "type" => format!("{:?}", self.mainline.ingredients[ni])
        );

        // keep track of the fact that it's new
        self.added.insert(ni);
        // insert it into the graph
        for parent in parents {
            self.mainline.ingredients.add_edge(parent, ni, ());
        }
        // and tell the caller its id
        ni
    }

    /// Add the given `Base` to the Soup.
    ///
    /// The returned identifier can later be used to refer to the added ingredient.
    // crate viz for tests
    crate fn add_base<S1, FS, S2>(
        &mut self,
        name: S1,
        fields: FS,
        b: node::special::Base,
    ) -> NodeIndex
    where
        S1: ToString,
        S2: ToString,
        FS: IntoIterator<Item = S2>,
    {
        // add to the graph
        let ni = self
            .mainline
            .ingredients
            .add_node(node::Node::new(name.to_string(), fields, b));
        info!(self.log,
              "adding new base";
              "node" => ni.index(),
        );

        // keep track of the fact that it's new
        self.added.insert(ni);
        // insert it into the graph
        self.mainline
            .ingredients
            .add_edge(self.mainline.source, ni, ());
        // and tell the caller its id
        ni
    }

    /// Mark the given node as being beyond the materialization frontier.
    ///
    /// When a node is marked as such, it will quickly evict state after it is no longer
    /// immediately useful, making such nodes generally mostly empty. This reduces read
    /// performance (since most reads now need to do replays), but can significantly reduce memory
    /// overhead and improve write performance.
    ///
    /// Note that if a node is marked this way, all of its children transitively _also_ have to be
    /// marked.
    #[cfg(test)]
    crate fn mark_shallow(&mut self, ni: NodeIndex) {
        info!(self.log,
              "marking node as beyond materialization frontier";
              "node" => ni.index(),
        );
        self.mainline.ingredients.node_weight_mut(ni).unwrap().purge = true;

        if !self.added.contains(&ni) {
            unimplemented!("marking existing node as beyond materialization frontier");
        }
    }

    /// Returns the context of this migration
    pub(super) fn context(&self) -> &HashMap<String, DataType> {
        &self.context
    }

    /// Returns the universe in which this migration is operating in.
    /// If not specified, assumes `global` universe.
    pub(super) fn universe(&self) -> (DataType, Option<DataType>) {
        let id = match self.context.get("id") {
            Some(id) => id.clone(),
            None => "global".into(),
        };

        let group = match self.context.get("group") {
            Some(g) => Some(g.clone()),
            None => None,
        };

        (id, group)
    }

    /// Add a new column to a base node.
    ///
    /// Note that a default value must be provided such that old writes can be converted into this
    /// new type.
    // crate viz for tests
    crate fn add_column<S: ToString>(
        &mut self,
        node: NodeIndex,
        field: S,
        default: DataType,
    ) -> usize {
        // not allowed to add columns to new nodes
        assert!(!self.added.contains(&node));

        let field = field.to_string();
        let base = &mut self.mainline.ingredients[node];
        assert!(base.is_base());

        // we need to tell the base about its new column and its default, so that old writes that
        // do not have it get the additional value added to them.
        let col_i1 = base.add_column(&field);
        // we can't rely on DerefMut, since it disallows mutating Taken nodes
        {
            let col_i2 = base.get_base_mut().unwrap().add_column(default.clone());
            assert_eq!(col_i1, col_i2);
        }

        // also eventually propagate to domain clone
        self.columns.push((node, ColumnChange::Add(field, default)));

        col_i1
    }

    /// Drop a column from a base node.
    // crate viz for tests
    crate fn drop_column(&mut self, node: NodeIndex, column: usize) {
        // not allowed to drop columns from new nodes
        assert!(!self.added.contains(&node));

        let base = &mut self.mainline.ingredients[node];
        assert!(base.is_base());

        // we need to tell the base about the dropped column, so that old writes that contain that
        // column will have it filled in with default values (this is done in Mutator).
        // we can't rely on DerefMut, since it disallows mutating Taken nodes
        base.get_base_mut().unwrap().drop_column(column);

        // also eventually propagate to domain clone
        self.columns.push((node, ColumnChange::Drop(column)));
    }

    #[cfg(test)]
    crate fn graph(&self) -> &Graph {
        self.mainline.graph()
    }

    fn ensure_reader_for(&mut self, n: NodeIndex, name: Option<String>) {
        use std::collections::hash_map::Entry;
        if let Entry::Vacant(e) = self.readers.entry(n) {
            // make a reader
            let r = node::special::Reader::new(n);

            // println!("query to readers: {:?}", self.mainline.map_meta.query_to_readers);
            let mut r = if let Some(name) = name.clone() {
                self.mainline.ingredients[n].named_mirror(r, name)
            } else {
                self.mainline.ingredients[n].mirror(r)
            };

            if r.name().starts_with("SHALLOW_") {
                r.purge = true;
            }

            let r = self.mainline.ingredients.add_node(r);
            self.mainline.ingredients.add_edge(n, r, ());

            let mut query_hash = HashSet::new();
            for k in self.mainline.map_meta.query_to_readers.keys() {
                query_hash.insert(k.clone());
            }

            let mut general_query = None;
            if let Some(n) = name.clone() {
                for k in query_hash {
                    if n.contains(k.as_str()) {
                        // println!("roughly same!");
                        general_query = Some(k);
                    }
                }
            }

            if let Some(name_) = general_query {
                // println!("branch3");
                let mut add = false;
                let mut added_set = None;
                match self.mainline.map_meta.query_to_readers.get_mut(&name_) {
                    Some(set) => set.insert(r),
                    None => {
                        let mut new_set = HashSet::new();
                        new_set.insert(r);
                        add = true;
                        added_set = Some(new_set);
                        true
                    }
                };
                if add {
                    self.mainline
                        .map_meta
                        .query_to_readers
                        .insert(name_.clone(), added_set.unwrap());
                }
            } else if let Some(name_) = name {
                // println!("branch4");
                let mut add = false;
                let mut added_set = None;
                match self.mainline.map_meta.query_to_readers.get_mut(&name_) {
                    Some(set) => set.insert(r),
                    None => {
                        let mut new_set = HashSet::new();
                        new_set.insert(r);
                        add = true;
                        added_set = Some(new_set);
                        true
                    }
                };
                if add {
                    self.mainline
                        .map_meta
                        .query_to_readers
                        .insert(name_.clone(), added_set.unwrap());
                }
            }

            // println!("name: {:?}, reader: {:?}", n, r);
            self.added.insert(r);
            e.insert(r);
        }
    }

    /// Set up the given node such that its output can be efficiently queried.
    ///
    /// To query into the maintained state, use `ControllerInner::get_getter`.
    #[cfg(test)]
    crate fn maintain_anonymous(&mut self, n: NodeIndex, key: &[usize]) -> NodeIndex {
        self.ensure_reader_for(n, None);
        let ri = self.readers[&n];

        self.mainline.ingredients[ri]
            .with_reader_mut(|r| r.set_key(key))
            .unwrap();

        ri
    }

    /// Set up the given node such that its output can be efficiently queried.
    ///
    /// To query into the maintained state, use `ControllerInner::get_getter`.
    pub(super) fn maintain(&mut self, name: String, n: NodeIndex, key: &[usize]) {
        self.ensure_reader_for(n, Some(name));

        let ri = self.readers[&n];

        let uid: String = self.universe().0.into();

        let uint = if uid == "global" {
            0
        } else {
            uid.parse().unwrap()
        };
        let uid: usize = uint as usize;

        self.mainline.map_meta.reader_to_uid.insert(ri, uid);

        let mut leaf_to_query = HashMap::new();
        for (query_n, node_list) in self.mainline.map_meta.query_to_leaves.iter() {
            for node in node_list.clone() {
                leaf_to_query.insert(node, query_n);
            }
        }
        // match leaf_to_query.get(&n.clone()) {
        //     Some(query) => {
        //         match self.mainline.map_meta.query_to_readers.get_mut(query.clone()) {
        //            Some(reader_set) => {
        //                reader_set.insert(ri.clone());
        //            },
        //            None => {
        //                let mut reader_set = HashSet::new();
        //                reader_set.insert(ri.clone());
        //                self.mainline.map_meta.query_to_readers.insert(query.clone().to_string(), reader_set);
        //            }
        //        };
        //     },
        //     None => {
        //         println!("In maintain: node {:?} is not in query_to_leaves...", n.clone());
        //     }
        // }

        self.mainline.ingredients[ri]
            .with_reader_mut(|r| r.set_key(key))
            .unwrap();
    }

    /// Commit the changes introduced by this `Migration` to the master `Soup`.
    ///
    /// This will spin up an execution thread for each new thread domain, and hook those new
    /// domains into the larger Soup graph. The returned map contains entry points through which
    /// new updates should be sent to introduce them into the Soup.
    #[allow(clippy::cognitive_complexity)]
    pub(super) fn commit(self) {
        info!(self.log, "finalizing migration"; "#nodes" => self.added.len());

        let log = self.log;
        let start = self.start;
        let mut mainline = self.mainline;
        let mut new = self.added;
        let mut topo = mainline.topo_order(&new);

        // Shard the graph as desired
        let mut swapped0 = if let Some(shards) = mainline.sharding {
            let (t, swapped) =
                sharding::shard(&log, &mut mainline.ingredients, &mut new, &topo, shards);
            topo = t;

            swapped
        } else {
            HashMap::default()
        };

        // Assign domains
<<<<<<< HEAD
        assignment::assign(&log, &mut mainline, &new);
=======
        assignment::assign(
            &log,
            &mut mainline.ingredients,
            &topo,
            &mut mainline.ndomains,
        );
>>>>>>> fca05953

        // Set up ingress and egress nodes
        let swapped1 = routing::add(
            &log,
            &mut mainline.ingredients,
            mainline.source,
            &mut new,
            &topo,
        );
        topo = mainline.topo_order(&new);

        // Merge the swap lists
        for ((dst, src), instead) in swapped1 {
            use std::collections::hash_map::Entry;
            match swapped0.entry((dst, src)) {
                Entry::Occupied(mut instead0) => {
                    if &instead != instead0.get() {
                        // This can happen if sharding decides to add a Sharder *under* a node,
                        // and routing decides to add an ingress/egress pair between that node
                        // and the Sharder. It's perfectly okay, but we should prefer the
                        // "bottommost" swap to take place (i.e., the node that is *now*
                        // closest to the dst node). This *should* be the sharding node, unless
                        // routing added an ingress *under* the Sharder. We resolve the
                        // collision by looking at which translation currently has an adge from
                        // `src`, and then picking the *other*, since that must then be node
                        // below.
                        if mainline.ingredients.find_edge(src, instead).is_some() {
                            // src -> instead -> instead0 -> [children]
                            // from [children]'s perspective, we should use instead0 for from, so
                            // we can just ignore the `instead` swap.
                        } else {
                            // src -> instead0 -> instead -> [children]
                            // from [children]'s perspective, we should use instead for src, so we
                            // need to prefer the `instead` swap.
                            *instead0.get_mut() = instead;
                        }
                    }
                }
                Entry::Vacant(hole) => {
                    hole.insert(instead);
                }
            }

            // we may also already have swapped the parents of some node *to* `src`. in
            // swapped0. we want to change that mapping as well, since lookups in swapped
            // aren't recursive.
            for (_, instead0) in swapped0.iter_mut() {
                if *instead0 == src {
                    *instead0 = instead;
                }
            }
        }
        let swapped = swapped0;
        let mut sorted_new = new.iter().collect::<Vec<_>>();
        sorted_new.sort();

        // Find all nodes for domains that have changed
        let changed_domains: HashSet<DomainIndex> = sorted_new
            .iter()
            .filter(|&&&ni| !mainline.ingredients[ni].is_dropped())
            .map(|&&ni| mainline.ingredients[ni].domain())
            .collect();

        let mut domain_new_nodes = sorted_new
            .iter()
            .filter(|&&&ni| ni != mainline.source)
            .filter(|&&&ni| !mainline.ingredients[ni].is_dropped())
            .map(|&&ni| (mainline.ingredients[ni].domain(), ni))
            .fold(HashMap::new(), |mut dns, (d, ni)| {
                dns.entry(d).or_insert_with(Vec::new).push(ni);
                dns
            });

        // Assign local addresses to all new nodes, and initialize them
        for (domain, nodes) in &mut domain_new_nodes {
            // Number of pre-existing nodes
            let mut nnodes = mainline.remap.get(domain).map(HashMap::len).unwrap_or(0);

            if nodes.is_empty() {
                // Nothing to do here
                continue;
            }

            let log = log.new(o!("domain" => domain.index()));

            // Give local addresses to every (new) node
            for &ni in nodes.iter() {
                debug!(log,
                       "assigning local index";
                       "type" => format!("{:?}", mainline.ingredients[ni]),
                       "node" => ni.index(),
                       "local" => nnodes
                );

                let mut ip: IndexPair = ni.into();
                ip.set_local(unsafe { LocalNodeIndex::make(nnodes as u32) });
                mainline.ingredients[ni].set_finalized_addr(ip);
                mainline
                    .remap
                    .entry(*domain)
                    .or_insert_with(HashMap::new)
                    .insert(ni, ip);
                nnodes += 1;
            }

            // Initialize each new node
            for &ni in nodes.iter() {
                if mainline.ingredients[ni].is_internal() {
                    // Figure out all the remappings that have happened
                    // NOTE: this has to be *per node*, since a shared parent may be remapped
                    // differently to different children (due to sharding for example). we just
                    // allocate it once though.
                    let mut remap = mainline.remap[domain].clone();

                    // Parents in other domains have been swapped for ingress nodes.
                    // Those ingress nodes' indices are now local.
                    for (&(dst, src), &instead) in &swapped {
                        if dst != ni {
                            // ignore mappings for other nodes
                            continue;
                        }

                        let old = remap.insert(src, mainline.remap[domain][&instead]);
                        assert_eq!(old, None);
                    }

                    trace!(log, "initializing new node"; "node" => ni.index());
                    mainline
                        .ingredients
                        .node_weight_mut(ni)
                        .unwrap()
                        .on_commit(&remap);
                }
            }
        }

        if let Some(shards) = mainline.sharding {
            sharding::validate(&log, &mainline.ingredients, &topo, shards)
        };

        // at this point, we've hooked up the graph such that, for any given domain, the graph
        // looks like this:
        //
        //      o (egress)
        //     +.\......................
        //     :  o (ingress)
        //     :  |
        //     :  o-------------+
        //     :  |             |
        //     :  o             o
        //     :  |             |
        //     :  o (egress)    o (egress)
        //     +..|...........+.|..........
        //     :  o (ingress) : o (ingress)
        //     :  |\          :  \
        //     :  | \         :   o
        //
        // etc.
        // println!("{}", mainline);

        for &ni in &new {
            let n = &mainline.ingredients[ni];
            if ni != mainline.source && !n.is_dropped() {
                let di = n.domain();
                mainline
                    .domain_nodes
                    .entry(di)
                    .or_insert_with(Vec::new)
                    .push(ni);
            }
        }
        let mut uninformed_domain_nodes: HashMap<_, _> = changed_domains
            .iter()
            .map(|&di| {
                let mut m = mainline.domain_nodes[&di]
                    .iter()
                    .cloned()
                    .map(|ni| (ni, new.contains(&ni)))
                    .collect::<Vec<_>>();
                m.sort();
                (di, m)
            })
            .collect();

        // Boot up new domains (they'll ignore all updates for now)
        debug!(log, "booting new domains");
        for domain in changed_domains {
            if mainline.domains.contains_key(&domain) {
                // this is not a new domain
                continue;
            }

            let nodes = uninformed_domain_nodes.remove(&domain).unwrap();
            let d = mainline.place_domain(
                domain,
                mainline.ingredients[nodes[0].0].sharded_by().shards(),
                &log,
                nodes,
            );
            mainline.domains.insert(domain, d);
        }

        // Add any new nodes to existing domains (they'll also ignore all updates for now)
        debug!(log, "mutating existing domains");
        augmentation::inform(&log, &mut mainline, uninformed_domain_nodes);

        // Tell all base nodes and base ingress children about newly added columns
        for (ni, change) in self.columns {
            let mut inform = if let ColumnChange::Add(..) = change {
                // we need to inform all of the base's children too,
                // so that they know to add columns to existing records when replaying
                mainline
                    .ingredients
                    .neighbors_directed(ni, petgraph::EdgeDirection::Outgoing)
                    .filter(|&eni| mainline.ingredients[eni].is_egress())
                    .flat_map(|eni| {
                        // find ingresses under this egress
                        mainline
                            .ingredients
                            .neighbors_directed(eni, petgraph::EdgeDirection::Outgoing)
                    })
                    .collect()
            } else {
                // ingress nodes don't need to know about deleted columns, because those are only
                // relevant when new writes enter the graph.
                Vec::new()
            };
            inform.push(ni);

            for ni in inform {
                let n = &mainline.ingredients[ni];
                let m = match change.clone() {
                    ColumnChange::Add(field, default) => box Packet::AddBaseColumn {
                        node: n.local_addr(),
                        field,
                        default,
                    },
                    ColumnChange::Drop(column) => box Packet::DropBaseColumn {
                        node: n.local_addr(),
                        column,
                    },
                };

                let domain = mainline.domains.get_mut(&n.domain()).unwrap();

                domain.send_to_healthy(m, &mainline.workers).unwrap();
                mainline.replies.wait_for_acks(&domain);
            }
        }

        // Set up inter-domain connections
        // NOTE: once we do this, we are making existing domains block on new domains!
        info!(log, "bringing up inter-domain connections");
        routing::connect(
            &log,
            &mut mainline.ingredients,
            &mut mainline.domains,
            &mainline.workers,
            &new,
        );

        // And now, the last piece of the puzzle -- set up materializations
        info!(log, "initializing new materializations");
        mainline.materializations.commit(
            &mut mainline.ingredients,
            &new,
            &mut mainline.domains,
            &mainline.workers,
            &mut mainline.map_meta,
            &mut mainline.replies,
        );

        // Actually, one more piece: tell all egress nodes about children they have that are
        // .purge. Ideally we'd do this then the ingress nodes are added, but we can't do that
        // since .purge is only decided in the call to commit above :'(
        for &ni in &new {
            let n = &mainline.ingredients[ni];
            if !n.is_ingress() || !n.beyond_mat_frontier() {
                continue;
            }

            let egress = mainline
                .ingredients
                .neighbors_directed(ni, petgraph::Direction::Incoming)
                .next()
                .unwrap();

            let egress = &mainline.ingredients[egress];
            if !egress.is_egress() || mainline.domains[&n.domain()].shards() != 1 {
                // TODO: work with sharded egress/sharders
                continue;
            }

            // let the egress node know that this child is beyond the frontier,
            // and should not receive writes
            debug!(log,
                   "dropping writes on egress connection";
                   "egress" => egress.global_addr().index(),
                   "ingress" => ni.index()
            );

            mainline
                .domains
                .get_mut(&egress.domain())
                .unwrap()
                .send_to_healthy(
                    box Packet::EgressDropWrites {
                        node: egress.local_addr(),
                        to: ni,
                    },
                    &mainline.workers,
                )
                .unwrap();
        }

        warn!(log, "migration completed"; "ms" => start.elapsed().as_millis());
    }
}<|MERGE_RESOLUTION|>--- conflicted
+++ resolved
@@ -405,16 +405,7 @@
         };
 
         // Assign domains
-<<<<<<< HEAD
-        assignment::assign(&log, &mut mainline, &new);
-=======
-        assignment::assign(
-            &log,
-            &mut mainline.ingredients,
-            &topo,
-            &mut mainline.ndomains,
-        );
->>>>>>> fca05953
+        assignment::assign(&log, &mut mainline, &topo);
 
         // Set up ingress and egress nodes
         let swapped1 = routing::add(
