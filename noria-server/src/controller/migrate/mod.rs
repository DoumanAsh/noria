--- conflicted
+++ resolved
@@ -646,7 +646,6 @@
         // Note: workers and domains are sorted for determinism
         let mut wis = reset_wis(mainline);
         let mut changed_domains = changed_domains.into_iter().collect::<Vec<DomainIndex>>();
-<<<<<<< HEAD
 
         // These aren't really new nodes since they've already been assigned local indexes and
         // domains. All we want to do is place the new domain, and fix routing/materializations.
@@ -660,8 +659,6 @@
                 new.insert(ni);
             }
         }
-=======
->>>>>>> fc15ef98
         changed_domains.sort();
 
         // Boot up new domains (they'll ignore all updates for now)
@@ -688,10 +685,7 @@
             }
 
             // TODO(malte): simple round-robin placement for the moment
-<<<<<<< HEAD
-            println!("placing {:?} with {:?} shards on {:?}", domain, shards, identifiers);
-=======
->>>>>>> fc15ef98
+            info!(log, "placing {:?} with {:?} shards on {:?}", domain, shards, identifiers);
             let d = mainline.place_domain(
                 domain,
                 identifiers,
