--- conflicted
+++ resolved
@@ -11,12 +11,7 @@
 #[derive(Clone, Debug)]
 pub struct SecurityConfig {
     pub groups: HashMap<String, Group>,
-<<<<<<< HEAD
     pub policies: Vec<Policy>,
-    pub url: String,
-=======
-    policies: Vec<Policy>,
->>>>>>> 758821f9
 }
 
 impl SecurityConfig {
