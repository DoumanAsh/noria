use mir::node::{GroupedNodeType, MirNode, MirNodeType};
use mir::query::MirQuery;
use mir::{Column, MirNodeRef};
use noria::DataType;
use petgraph::graph::NodeIndex;
// TODO(malte): remove if possible
use dataflow::ops::filter::FilterCondition;
use dataflow::ops::join::JoinType;

use crate::controller::sql::query_graph::{OutputColumn, QueryGraph};
use crate::controller::sql::query_signature::Signature;
use nom_sql::{
    ArithmeticExpression, ColumnSpecification, CompoundSelectOperator, ConditionBase,
    ConditionExpression, ConditionTree, Literal, Operator, SqlQuery, TableKey,
};
use nom_sql::{LimitClause, OrderClause, SelectStatement};

use slog;
use std::collections::{HashMap, HashSet};

use std::ops::Deref;
use std::vec::Vec;

use crate::controller::sql::security::Universe;
use crate::controller::sql::UniverseId;

mod grouped;
mod join;
mod rewrite;
mod security;

fn sanitize_leaf_column(c: &mut Column, view_name: &str) {
    c.table = Some(view_name.to_string());
    c.function = None;
    c.aliases = vec![];
}

/// Returns all collumns used in a predicate
fn predicate_columns(ce: &ConditionExpression) -> HashSet<Column> {
    use nom_sql::ConditionExpression::*;

    let mut cols = HashSet::new();
    match *ce {
        LogicalOp(ref ct) | ComparisonOp(ref ct) => {
            cols.extend(predicate_columns(&ct.left));
            cols.extend(predicate_columns(&ct.right));
        }
        Base(ConditionBase::Field(ref c)) => {
            cols.insert(Column::from(c));
        }
        Bracketed(ref ce) => {
            cols.extend(predicate_columns(&ce));
        }
        NegationOp(_) => unreachable!("negations should have been eliminated"),
        _ => (),
    }

    cols
}

fn value_columns_needed_for_predicates(
    value_columns: &[OutputColumn],
    predicates: &[ConditionExpression],
) -> Vec<(Column, OutputColumn)> {
    let pred_columns: HashSet<_> = predicates.iter().fold(HashSet::new(), |mut acc, p| {
        acc.extend(predicate_columns(p));
        acc
    });

    value_columns
        .iter()
        .filter_map(|oc| match *oc {
            OutputColumn::Arithmetic(ref ac) => Some((
                Column {
                    name: ac.name.clone(),
                    table: ac.table.clone(),
                    function: None,
                    aliases: vec![],
                },
                oc.clone(),
            )),
            OutputColumn::Literal(ref lc) => Some((
                Column {
                    name: lc.name.clone(),
                    table: lc.table.clone(),
                    function: None,
                    aliases: vec![],
                },
                oc.clone(),
            )),
            OutputColumn::Data(_) => None,
        })
        .filter(|(c, _)| pred_columns.contains(c))
        .collect()
}

#[derive(Clone, Debug)]
pub(super) struct SqlToMirConverter {
    base_schemas: HashMap<String, Vec<(usize, Vec<ColumnSpecification>)>>,
    current: HashMap<String, usize>,
    log: slog::Logger,
    nodes: HashMap<(String, usize), MirNodeRef>,
    schema_version: usize,

    /// Universe in which the conversion is happening
    universe: Universe,
}

impl Default for SqlToMirConverter {
    fn default() -> Self {
        SqlToMirConverter {
            base_schemas: HashMap::default(),
            current: HashMap::default(),
            log: slog::Logger::root(slog::Discard, o!()),
            nodes: HashMap::default(),
            schema_version: 0,
            universe: Universe::default(),
        }
    }
}

impl SqlToMirConverter {
    pub(super) fn with_logger(log: slog::Logger) -> Self {
        SqlToMirConverter {
            log,
            ..Default::default()
        }
    }

    /// Set universe in which the conversion will happen.
    /// We need this, because different universes will have different
    /// security policies and therefore different nodes that are not
    /// represent in the the query graph
    pub(super) fn set_universe(&mut self, universe: Universe) {
        self.universe = universe;
    }

    /// Set the universe to a policy-free universe
    pub(super) fn clear_universe(&mut self) {
        self.universe = Universe::default();
    }

    fn get_view(&self, view_name: &str) -> Result<MirNodeRef, String> {
        self.current
            .get(view_name)
            .ok_or_else(|| format!("Query refers to unknown view \"{}\"", view_name))
            .and_then(|v| match self.nodes.get(&(String::from(view_name), *v)) {
                None => Err(format!(
                    "Inconsistency: view \"{}\" does not exist at v{}",
                    view_name, v
                )),
                Some(bmn) => Ok(MirNode::reuse(bmn.clone(), self.schema_version)),
            })
    }

    /// Converts a condition tree stored in the `ConditionExpr` returned by the SQL parser
    /// and adds its to a vector of conditions.
    fn to_conditions(
        &self,
        ct: &ConditionTree,
        columns: &mut Vec<Column>,
        n: &MirNodeRef,
    ) -> Vec<Option<FilterCondition>> {
        use std::cmp::max;

        // TODO(malte): we only support one level of condition nesting at this point :(
        let l = match *ct.left.as_ref() {
            ConditionExpression::Base(ConditionBase::Field(ref f)) => f.clone(),
            _ => unimplemented!(),
        };
        use dataflow::ops::filter;
        let f = Some(match *ct.right.as_ref() {
            ConditionExpression::Base(ConditionBase::Literal(Literal::Integer(ref i))) => {
                FilterCondition::Comparison(
                    ct.operator.clone(),
                    filter::Value::Constant(DataType::from(*i)),
                )
            }
            ConditionExpression::Base(ConditionBase::Literal(Literal::String(ref s))) => {
                FilterCondition::Comparison(
                    ct.operator.clone(),
                    filter::Value::Constant(DataType::from(s.clone())),
                )
            }
            ConditionExpression::Base(ConditionBase::Literal(Literal::Null)) => {
                FilterCondition::Comparison(
                    ct.operator.clone(),
                    filter::Value::Constant(DataType::None),
                )
            }
            ConditionExpression::Base(ConditionBase::LiteralList(ref ll)) => {
                FilterCondition::In(ll.iter().map(|l| DataType::from(l.clone())).collect())
            }
            ConditionExpression::Base(ConditionBase::Field(ref f)) => {
                // NOTE(jon): the uwnrap here is almost certainly wrong given the business
                // that goes on further down where it appens a column in magical circumstances.
                // also, what if two columns share a name, but differ in .table?
                let fi = columns.iter().rposition(|c| *c.name == f.name).unwrap();
                FilterCondition::Comparison(ct.operator.clone(), filter::Value::Column(fi))
            }
            _ => unimplemented!(),
        });

        let absolute_column_ids: Vec<usize> = columns
            .iter()
            .map(|c| n.borrow().column_id_for_column(c, None))
            .collect();
        let max_column_id = *absolute_column_ids.iter().max().unwrap();
        let num_columns = max(columns.len(), max_column_id + 1);
        let mut filters = vec![None; num_columns];

        match columns.iter().rposition(|c| *c.name == l.name) {
            None => {
                // Might occur if the column doesn't exist in the parent; e.g., for aggregations.
                // We assume that the column is appended at the end.
                columns.push(Column::from(l));
                filters.push(f);
            }
            Some(pos) => {
                filters[absolute_column_ids[pos]] = f;
            }
        }

        filters
    }

    pub(super) fn add_leaf_below(
        &mut self,
        prior_leaf: MirNodeRef,
        name: &str,
        params: &[Column],
        project_columns: Option<Vec<Column>>,
    ) -> MirQuery {
        // hang off the previous logical leaf node
        let parent_columns: Vec<Column> = prior_leaf.borrow().columns().to_vec();
        let parent = MirNode::reuse(prior_leaf, self.schema_version);

        let (reproject, columns): (bool, Vec<Column>) = match project_columns {
            // parent is a projection already, so no need to reproject; just reuse its columns
            None => (false, parent_columns),
            // parent is not a projection, so we need to reproject to the columns passed to us
            Some(pc) => (true, pc.into_iter().chain(params.iter().cloned()).collect()),
        };

        let n = if reproject {
            // add a (re-)projection and then another leaf
            MirNode::new(
                &format!("{}_reproject", name),
                self.schema_version,
                columns.clone(),
                MirNodeType::Project {
                    emit: columns.clone(),
                    literals: vec![],
                    arithmetic: vec![],
                },
                vec![parent.clone()],
                vec![],
            )
        } else {
            // add an identity node and then another leaf
            MirNode::new(
                &format!("{}_id", name),
                self.schema_version,
                columns.clone(),
                MirNodeType::Identity,
                vec![parent.clone()],
                vec![],
            )
        };

        let new_leaf = MirNode::new(
            name,
            self.schema_version,
            columns
                .clone()
                .into_iter()
                .map(|mut c| {
                    sanitize_leaf_column(&mut c, name);
                    c
                })
                .collect(),
            MirNodeType::Leaf {
                node: parent.clone(),
                keys: Vec::from(params),
            },
            vec![n],
            vec![],
        );

        // always register leaves
        self.current.insert(String::from(name), self.schema_version);
        self.nodes
            .insert((String::from(name), self.schema_version), new_leaf.clone());

        // wrap in a (very short) query to return
        MirQuery {
            name: String::from(name),
            roots: vec![parent],
            leaf: new_leaf,
        }
    }

    pub(super) fn compound_query_to_mir(
        &mut self,
        name: &str,
        sqs: Vec<&MirQuery>,
        op: CompoundSelectOperator,
        order: &Option<OrderClause>,
        limit: &Option<LimitClause>,
        has_leaf: bool,
    ) -> MirQuery {
        let union_name = if !has_leaf && limit.is_none() {
            String::from(name)
        } else {
            format!("{}_union", name)
        };
        let mut final_node = match op {
            CompoundSelectOperator::Union => self.make_union_node(
                &union_name,
                &sqs.iter().map(|mq| mq.leaf.clone()).collect::<Vec<_>>()[..],
            ),
            _ => unimplemented!(),
        };
        let node_id = (union_name, self.schema_version);
        self.nodes
            .entry(node_id)
            .or_insert_with(|| final_node.clone());

        // we use these columns for intermediate nodes
        let columns: Vec<Column> = final_node.borrow().columns().to_vec();
        // we use these columns for whichever node ends up being the leaf
        let sanitized_columns: Vec<Column> = columns
            .clone()
            .into_iter()
            .map(|mut c| {
                sanitize_leaf_column(&mut c, name);
                c
            })
            .collect();

        if limit.is_some() {
            let (topk_name, topk_columns) = if !has_leaf {
                (String::from(name), sanitized_columns.iter().collect())
            } else {
                (format!("{}_topk", name), columns.iter().collect())
            };
            let topk_node = self.make_topk_node(
                &topk_name,
                final_node,
                topk_columns,
                order,
                limit.as_ref().unwrap(),
            );
            let node_id = (topk_name, self.schema_version);
            self.nodes
                .entry(node_id)
                .or_insert_with(|| topk_node.clone());
            final_node = topk_node;
        }

        let leaf_node = if has_leaf {
            MirNode::new(
                name,
                self.schema_version,
                sanitized_columns,
                MirNodeType::Leaf {
                    node: final_node.clone(),
                    keys: vec![],
                },
                vec![final_node.clone()],
                vec![],
            )
        } else {
            final_node.borrow_mut().columns = sanitized_columns;
            final_node
        };

        self.current
            .insert(String::from(leaf_node.borrow().name()), self.schema_version);
        let node_id = (String::from(name), self.schema_version);
        self.nodes
            .entry(node_id)
            .or_insert_with(|| leaf_node.clone());

        MirQuery {
            name: String::from(name),
            roots: sqs.iter().fold(Vec::new(), |mut acc, mq| {
                acc.extend(mq.roots.iter().cloned());
                acc
            }),
            leaf: leaf_node,
        }
    }

    // pub(super) viz for tests
    pub(super) fn get_flow_node_address(&self, name: &str, version: usize) -> Option<NodeIndex> {
        match self.nodes.get(&(name.to_string(), version)) {
            None => None,
            Some(ref node) => match node.borrow().flow_node {
                None => None,
                Some(ref flow_node) => Some(flow_node.address()),
            },
        }
    }

    pub(super) fn get_leaf(&self, name: &str) -> Option<NodeIndex> {
        match self.current.get(name) {
            None => None,
            Some(v) => self.get_flow_node_address(name, *v),
        }
    }

    pub(super) fn named_base_to_mir(&mut self, name: &str, query: &SqlQuery) -> MirQuery {
        match *query {
            SqlQuery::CreateTable(ref ctq) => {
                assert_eq!(name, ctq.table.name);
                let n = self.make_base_node(&name, &ctq.fields, ctq.keys.as_ref());
                let node_id = (String::from(name), self.schema_version);
                use std::collections::hash_map::Entry;
                if let Entry::Vacant(e) = self.nodes.entry(node_id) {
                    self.current.insert(String::from(name), self.schema_version);
                    e.insert(n.clone());
                }
                MirQuery::singleton(name, n)
            }
            _ => panic!("expected CREATE TABLE query!"),
        }
    }

    pub(super) fn remove_query(&mut self, name: &str, mq: &MirQuery) {
        use std::collections::VecDeque;

        let v = self
            .current
            .remove(name)
            .unwrap_or_else(|| panic!("no query named \"{}\"?", name));

        let nodeid = (name.to_owned(), v);
        let leaf_mn = self.nodes.remove(&nodeid).unwrap();

        assert_eq!(leaf_mn.borrow().name, mq.leaf.borrow().name);

        // traverse the MIR query backwards, removing any nodes that we still have registered.
        let mut q = VecDeque::new();
        q.push_back(leaf_mn);

        while !q.is_empty() {
            let mnr = q.pop_front().unwrap();
            let n = mnr.borrow_mut();
            q.extend(n.ancestors.clone());
            // node may not be registered, so don't bother checking return
            match n.inner {
                MirNodeType::Reuse { .. } | MirNodeType::Base { .. } => (),
                _ => {
                    self.nodes.remove(&(n.name.to_owned(), v));
                }
            }
        }
    }

    pub(super) fn remove_base(&mut self, name: &str, mq: &MirQuery) {
        info!(self.log, "Removing base {} from SqlTomirconverter", name);
        self.remove_query(name, mq);
        if self.base_schemas.remove(name).is_none() {
            warn!(
                self.log,
                "Attempted to remove non-existant base node {} from SqlToMirconverter", name
            );
        }
    }

    pub(super) fn named_query_to_mir(
        &mut self,
        name: &str,
        sq: &SelectStatement,
        qg: &QueryGraph,
        has_leaf: bool,
        universe: UniverseId,
    ) -> Result<
        (
            bool,
            MirQuery,
            Option<HashMap<(String, Option<String>), String>>,
            String,
        ),
        String,
    > {
        let (sec, nodes, table_mapping, base_name) =
            self.make_nodes_for_selection(&name, sq, qg, has_leaf, universe);
        let mut roots = Vec::new();
        let mut leaves = Vec::new();
        for mn in nodes.into_iter() {
            let node_id = (String::from(mn.borrow().name()), self.schema_version);
            // only add the node if we don't have it registered at this schema version already. If
            // we don't do this, we end up adding the node again for every re-use of it, with
            // increasingly deeper chains of nested `MirNode::Reuse` structures.
            self.nodes.entry(node_id).or_insert_with(|| mn.clone());

            if mn.borrow().ancestors().is_empty() {
                // root
                roots.push(mn.clone());
            }
            if mn.borrow().children().is_empty() {
                // leaf
                leaves.push(mn);
            }
        }

        assert_eq!(
            leaves.len(),
            1,
            "expected just one leaf! leaves: {:?}",
            leaves
        );
        let leaf = leaves.into_iter().next().unwrap();
        self.current
            .insert(String::from(leaf.borrow().name()), self.schema_version);

        Ok((
            sec,
            MirQuery {
                name: String::from(name),
                roots,
                leaf,
            },
            table_mapping,
            base_name,
        ))
    }

    pub(super) fn upgrade_schema(&mut self, new_version: usize) {
        assert!(new_version > self.schema_version);
        self.schema_version = new_version;
    }

    fn make_base_node(
        &mut self,
        name: &str,
        cols: &[ColumnSpecification],
        keys: Option<&Vec<TableKey>>,
    ) -> MirNodeRef {
        // have we seen a base of this name before?
        if self.base_schemas.contains_key(name) {
            let mut existing_schemas: Vec<(usize, Vec<ColumnSpecification>)> =
                self.base_schemas[name].clone();
            existing_schemas.sort_by_key(|&(sv, _)| sv);
            // newest schema first
            existing_schemas.reverse();

            #[warn(clippy::never_loop)]
            for (existing_sv, ref schema) in existing_schemas {
                // TODO(malte): check the keys too
                if &schema[..] == cols {
                    // exact match, so reuse the existing base node
                    info!(
                        self.log,
                        "base table for {} already exists with identical \
                         schema in version {}; reusing it.",
                        name,
                        existing_sv
                    );
                    let existing_node = self.nodes[&(String::from(name), existing_sv)].clone();
                    return MirNode::reuse(existing_node, self.schema_version);
                } else {
                    // match, but schema is different, so we'll need to either:
                    //  1) reuse the existing node, but add an upgrader for any changes in the
                    //     column set, or
                    //  2) give up and just make a new node
                    info!(
                        self.log,
                        "base table for {} already exists in version {}, \
                         but has a different schema!",
                        name,
                        existing_sv
                    );

                    // Find out if this is a simple case of adding or removing a column
                    let mut columns_added = Vec::new();
                    let mut columns_removed = Vec::new();
                    let mut columns_unchanged = Vec::new();
                    for c in cols {
                        if !schema.contains(c) {
                            // new column
                            columns_added.push(c);
                        } else {
                            columns_unchanged.push(c);
                        }
                    }
                    for c in schema {
                        if !cols.contains(c) {
                            // dropped column
                            columns_removed.push(c);
                        }
                    }

                    if !columns_unchanged.is_empty()
                        && (!columns_added.is_empty() || !columns_removed.is_empty())
                    {
                        error!(
                            self.log,
                            "base {}: add columns {:?}, remove columns {:?} over v{}",
                            name,
                            columns_added,
                            columns_removed,
                            existing_sv
                        );
                        let existing_node = self.nodes[&(String::from(name), existing_sv)].clone();

                        let mut columns: Vec<ColumnSpecification> = existing_node
                            .borrow()
                            .column_specifications()
                            .iter()
                            .map(|&(ref cs, _)| cs.clone())
                            .collect();
                        for added in &columns_added {
                            columns.push((*added).clone());
                        }
                        for removed in &columns_removed {
                            let pos =
                                columns
                                    .iter()
                                    .position(|cc| cc == *removed)
                                    .unwrap_or_else(|| {
                                        panic!(
                                            "couldn't find column \"{:#?}\", \
                                             which we're removing",
                                            removed
                                        )
                                    });
                            columns.remove(pos);
                        }
                        assert_eq!(
                            columns.len(),
                            existing_node.borrow().columns().len() + columns_added.len()
                                - columns_removed.len()
                        );

                        // remember the schema for this version
                        let base_schemas = self.base_schemas.entry(String::from(name)).or_default();
                        base_schemas.push((self.schema_version, columns.clone()));

                        return MirNode::adapt_base(existing_node, columns_added, columns_removed);
                    } else {
                        info!(self.log, "base table has complex schema change");
                        break;
                    }
                }
            }
        }

        // all columns on a base must have the base as their table
        assert!(cols
            .iter()
            .all(|c| c.column.table == Some(String::from(name))));

        // primary keys can either be specified directly (at the end of CREATE TABLE), or inline
        // with the definition of a field (i.e., as a ColumnConstraint).
        // We assume here that an earlier rewrite pass has coalesced all primary key definitions in
        // the TableKey structure passed in via `keys`.
        let primary_keys = match keys {
            None => vec![],
            Some(keys) => keys
                .iter()
                .filter_map(|k| match *k {
                    ref k @ TableKey::PrimaryKey(..) => Some(k),
                    _ => None,
                })
                .collect(),
        };
        assert!(primary_keys.len() <= 1);

        // remember the schema for this version
        let base_schemas = self.base_schemas.entry(String::from(name)).or_default();
        base_schemas.push((self.schema_version, cols.to_vec()));

        // make node
        if !primary_keys.is_empty() {
            match **primary_keys.iter().next().unwrap() {
                TableKey::PrimaryKey(ref key_cols) => {
                    debug!(
                        self.log,
                        "Assigning primary key ({}) for base {}",
                        key_cols
                            .iter()
                            .map(|c| c.name.as_str())
                            .collect::<Vec<_>>()
                            .join(", "),
                        name
                    );
                    MirNode::new(
                        name,
                        self.schema_version,
                        cols.iter().map(|cs| Column::from(&cs.column)).collect(),
                        MirNodeType::Base {
                            column_specs: cols.iter().map(|cs| (cs.clone(), None)).collect(),
                            keys: key_cols.iter().map(Column::from).collect(),
                            adapted_over: None,
                        },
                        vec![],
                        vec![],
                    )
                }
                _ => unreachable!(),
            }
        } else {
            MirNode::new(
                name,
                self.schema_version,
                cols.iter().map(|cs| Column::from(&cs.column)).collect(),
                MirNodeType::Base {
                    column_specs: cols.iter().map(|cs| (cs.clone(), None)).collect(),
                    keys: vec![],
                    adapted_over: None,
                },
                vec![],
                vec![],
            )
        }
    }

    fn make_union_node(&self, name: &str, ancestors: &[MirNodeRef]) -> MirNodeRef {
        let mut emit: Vec<Vec<Column>> = Vec::new();
        assert!(ancestors.len() > 1, "union must have more than 1 ancestors");

        let ucols: Vec<Column> = ancestors.first().unwrap().borrow().columns().to_vec();
        let num_ucols = ucols.len();

        // Find columns present in all ancestors
        // XXX(malte): this currently matches columns by **name** rather than by table and name,
        // which can go wrong if there are multiple columns of the same name in the inputs to the
        // union. Unfortunately, we have to do it by name here because the nested queries in
        // compound SELECT rewrite the table name on their output columns.
        let mut selected_cols = HashSet::new();
        for c in ucols.clone() {
            if ancestors.iter().all(|a| {
                a.borrow().columns().iter().any(|ac| {
                    *ac.name == c.name
                        && !ac.clone().table.unwrap().contains("UserContext")
                        && !ac.clone().table.unwrap().contains("GroupContext")
                })
            }) {
                if !c.clone().table.unwrap().contains("UserContext")
                    || !c.clone().table.unwrap().contains("GroupContext")
                {
                    selected_cols.insert(c.name.clone());
                }
            } else {
                panic!(
                    "column with name '{}' not found all union ancestors: all ancestors' \
                     output columns must have the same names",
                    c.name
                );
            }
        }

        assert_eq!(
            num_ucols,
            selected_cols.len(),
            "union drops ancestor columns"
        );

        for ancestor in ancestors.iter() {
            let mut acols: Vec<Column> = Vec::new();
            for ac in ancestor.borrow().columns() {
                if selected_cols.contains(&ac.name)
                    && acols.iter().find(|c| ac.name == *c.name).is_none()
                {
                    acols.push(ac.clone());
                }
            }
            emit.push(acols.clone());
        }

        assert!(
            emit.iter().all(|e| e.len() == selected_cols.len()),
            "all ancestors columns must have the same size, but got emit: {:?}, selected: {:?}",
            emit,
            selected_cols
        );

        MirNode::new(
            name,
            self.schema_version,
            emit.first().unwrap().clone(),
            MirNodeType::Union { emit },
            ancestors.to_vec(),
            vec![],
        )
    }

    // Creates union node for universe creation - returns the resulting node ref and a universe table mapping
    fn make_union_node_sec(
        &self,
        name: &str,
        ancestors: &[MirNodeRef],
    ) -> (
        MirNodeRef,
        Option<HashMap<(String, Option<String>), String>>,
    ) {
        let mut emit: Vec<Vec<Column>> = Vec::new();
        assert!(ancestors.len() > 1, "union must have more than 1 ancestors");

        let ucols: Vec<Column> = ancestors
            .first()
            .unwrap()
            .borrow()
            .columns()
            .iter()
            .cloned()
            .collect();

        let num_ucols = ucols.len();

        let mut selected_cols = HashSet::new();
        let mut selected_col_objects = HashSet::new();

        for c in &ucols {
            match &c.table {
                Some(table) => {
                    if table.contains("UserContext") || table.contains("GroupContext") {
                        continue;
                    }
                }
                None => (),
            }
            for ancestor in ancestors.iter() {
                if let Some(ac) = ancestor
                    .borrow()
                    .columns()
                    .iter()
                    .find(|ac| *ac.name == c.name)
                {
                    println!("ucols {:?} matched w/ ancestor {:?}", c, ancestor);
                    // below is weird because it always adds the column from the
                    // first ancestor, rather than the ancestor being iterated through.
                    // Can change to ac and complete this proposed refactor after
                    // figuring how how that would affect precedent_table later in
                    // this function.
                    selected_cols.insert(c.name.clone());
                    selected_col_objects.insert(c.clone());
                }
            }
        }

        // precedent_table will be the table corresponding to the last column that
        // happens to be processed from selected_col_objects.
        let mut precedent_table = " ".to_string();
        for col in &selected_col_objects {
            match &col.table {
                Some(x) => {
                    debug!(
                        self.log,
                        "Selected column {} from table {} for UNION.", col.name, x
                    );
                    precedent_table = col.table.clone().unwrap();
                }
                None => {
                    debug!(
                        self.log,
                        "Selected column {} with no table name for UNION.", col.name
                    );
                    precedent_table = "None".to_string();
                }
            }
        }

        assert_eq!(
            num_ucols,
            selected_cols.len(),
            "union drops ancestor columns"
        );

        let mut table_mapping = HashMap::new();

        for ancestor in ancestors.iter() {
            let mut acols: Vec<Column> = Vec::new();
            for ac in ancestor.borrow().columns() {
                if selected_cols.contains(&ac.name)
                    && acols.iter().find(|c| ac.name == *c.name).is_none()
                {
                    acols.push(ac.clone());
                }
            }

            for col in acols.clone() {
                match col.table {
                    Some(x) => {
                        debug!(
                            self.log,
                            "About to push column {} from table {} onto emit.", col.name, x
                        );
                        let col_n: String = col.name.to_owned();
                        let tab_n: String = x.to_owned();
                        let key = (col_n, Some(tab_n));

                        table_mapping.insert(key, precedent_table.to_string());
                    }
                    None => {
                        debug!(self.log, "About to push column {} onto emit.", col.name);
                        table_mapping
                            .insert((col.name.to_owned(), None), precedent_table.to_string());
                    }
                }
            }

            emit.push(acols.clone());
        }

        assert!(
            emit.iter().all(|e| e.len() == selected_cols.len()),
            "all ancestors columns must have the same size, but got emit: {:?}, selected: {:?}",
            emit,
            selected_cols
        );

        (
            MirNode::new(
                name,
                self.schema_version,
                emit.first().unwrap().clone(),
                MirNodeType::Union { emit },
                ancestors.to_vec(),
                vec![],
            ),
            Some(table_mapping),
        )
    }

    fn make_union_from_same_base(
        &self,
        name: &str,
        ancestors: Vec<MirNodeRef>,
        columns: Vec<Column>,
    ) -> MirNodeRef {
        assert!(ancestors.len() > 1, "union must have more than 1 ancestors");
        trace!(self.log, "Added union node wiht columns {:?}", columns);
        let emit = ancestors.iter().map(|_| columns.clone()).collect();

        MirNode::new(
            name,
            self.schema_version,
            columns,
            MirNodeType::Union { emit },
            ancestors.clone(),
            vec![],
        )
    }

    fn make_filter_node(&self, name: &str, parent: MirNodeRef, cond: &ConditionTree) -> MirNodeRef {
        let mut fields = parent.borrow().columns().to_vec();

        let filter = self.to_conditions(cond, &mut fields, &parent);
        trace!(
            self.log,
            "Added filter node {} with condition {:?}",
            name,
            filter
        );
        MirNode::new(
            name,
            self.schema_version,
            fields,
            MirNodeType::Filter { conditions: filter },
            vec![parent.clone()],
            vec![],
        )
    }

    fn make_function_node(
        &self,
        name: &str,
        func_col: &Column,
        group_cols: Vec<&Column>,
        parent: MirNodeRef,
    ) -> Vec<MirNodeRef> {
        use dataflow::ops::grouped::aggregate::Aggregation;
        use dataflow::ops::grouped::extremum::Extremum;
        use nom_sql::FunctionExpression::*;

        let mut out_nodes = Vec::new();

        let mknode = |over: &Column, t: GroupedNodeType, distinct: bool| {
            if distinct {
                let new_name = name.to_owned() + "_distinct";
                let mut dist_col = Vec::new();
                dist_col.push(over);
                dist_col.extend(group_cols.clone());
                let node = self.make_distinct_node(&new_name, parent, dist_col.clone());
                out_nodes.push(node.clone());
                out_nodes.push(self.make_grouped_node(
                    name,
                    &func_col,
                    (node, &over),
                    group_cols,
                    t,
                ));
                out_nodes
            } else {
                out_nodes.push(self.make_grouped_node(
                    name,
                    &func_col,
                    (parent, &over),
                    group_cols,
                    t,
                ));
                out_nodes
            }
        };

        let func = func_col.function.as_ref().unwrap();
        match *func.deref() {
            Sum(ref col, distinct) => mknode(
                &Column::from(col),
                GroupedNodeType::Aggregation(Aggregation::SUM),
                distinct,
            ),
            Count(ref col, distinct) => mknode(
                &Column::from(col),
                GroupedNodeType::Aggregation(Aggregation::COUNT),
                distinct,
            ),
            CountStar => {
                // XXX(malte): there is no "over" column, but our aggregation operators' API
                // requires one to be specified, so we earlier rewrote it to use the last parent
                // column (see passes/count_star_rewrite.rs). However, this isn't *entirely*
                // faithful to COUNT(*) semantics, because COUNT(*) is supposed to count all
                // rows including those with NULL values, and we don't have a mechanism to do that
                // (but we also don't have a NULL value, so maybe we're okay).
                panic!("COUNT(*) should have been rewritten earlier!")
            }
            Max(ref col) => mknode(
                &Column::from(col),
                GroupedNodeType::Extremum(Extremum::MAX),
                false,
            ),
            Min(ref col) => mknode(
                &Column::from(col),
                GroupedNodeType::Extremum(Extremum::MIN),
                false,
            ),
            GroupConcat(ref col, ref separator) => mknode(
                &Column::from(col),
                GroupedNodeType::GroupConcat(separator.clone()),
                false,
            ),
            _ => unimplemented!(),
        }
    }

    fn make_grouped_node(
        &self,
        name: &str,
        computed_col: &Column,
        over: (MirNodeRef, &Column),
        group_by: Vec<&Column>,
        node_type: GroupedNodeType,
    ) -> MirNodeRef {
        let parent_node = over.0;

        // Resolve column IDs in parent
        let over_col = over.1;

        // The function node's set of output columns is the group columns plus the function
        // column
        let mut combined_columns = group_by
            .iter()
            .map(|c| (*c).clone())
            .collect::<Vec<Column>>();
        combined_columns.push(computed_col.clone());

        // make the new operator
        match node_type {
            GroupedNodeType::Aggregation(agg) => MirNode::new(
                name,
                self.schema_version,
                combined_columns,
                MirNodeType::Aggregation {
                    on: over_col.clone(),
                    group_by: group_by.into_iter().cloned().collect(),
                    kind: agg,
                },
                vec![parent_node.clone()],
                vec![],
            ),
            GroupedNodeType::Extremum(extr) => MirNode::new(
                name,
                self.schema_version,
                combined_columns,
                MirNodeType::Extremum {
                    on: over_col.clone(),
                    group_by: group_by.into_iter().cloned().collect(),
                    kind: extr,
                },
                vec![parent_node.clone()],
                vec![],
            ),
            GroupedNodeType::GroupConcat(sep) => MirNode::new(
                name,
                self.schema_version,
                combined_columns,
                MirNodeType::GroupConcat {
                    on: over_col.clone(),
                    separator: sep,
                },
                vec![parent_node.clone()],
                vec![],
            ),
        }
    }

    fn make_join_node(
        &self,
        name: &str,
        jp: &ConditionTree,
        left_node: MirNodeRef,
        right_node: MirNodeRef,
        kind: JoinType,
    ) -> MirNodeRef {
        // TODO(malte): this is where we overproject join columns in order to increase reuse
        // opportunities. Technically, we need to only project those columns here that the query
        // actually needs; at a minimum, we could start with just the join colums, relying on the
        // automatic column pull-down to retrieve the remaining columns required.
        let projected_cols_left = left_node.borrow().columns().to_vec();
        let projected_cols_right = right_node.borrow().columns().to_vec();
        let fields = projected_cols_left
            .into_iter()
            .chain(projected_cols_right.into_iter())
            .collect::<Vec<Column>>();

        // join columns need us to generate join group configs for the operator
        // TODO(malte): no multi-level joins yet
        let mut left_join_columns = Vec::new();
        let mut right_join_columns = Vec::new();

        // equi-join only
        assert!(jp.operator == Operator::Equal || jp.operator == Operator::In);
        let mut l_col = match *jp.left {
            ConditionExpression::Base(ConditionBase::Field(ref f)) => Column::from(f),
            _ => unimplemented!(),
        };
        let r_col = match *jp.right {
            ConditionExpression::Base(ConditionBase::Field(ref f)) => Column::from(f),
            _ => unimplemented!(),
        };

        // don't duplicate the join column in the output, but instead add aliases to the columns
        // that represent it going forward (viz., the left-side join column)
        l_col.add_alias(&r_col);
        // add the alias to all instances of `l_col` in `fields` (there might be more than one
        // if `l_col` is explicitly projected multiple times)

        let fields: Vec<Column> = fields
            .into_iter()
            .filter_map(|mut f| {
                if f == r_col {
                    // drop instances of right-side column
                    None
                } else if f == l_col {
                    // add alias for right-side column to any left-side column
                    // N.B.: since `l_col` is already aliased, need to check this *after* checking
                    // for equivalence with `r_col` (by now, `l_col` == `r_col` via alias), so
                    // `f == l_col` also triggers if `f` is in `l_col.aliases`.
                    f.add_alias(&r_col);
                    Some(f)
                } else {
                    // keep unaffected columns
                    Some(f)
                }
            })
            .collect();

        left_join_columns.push(l_col);
        right_join_columns.push(r_col);

        assert_eq!(left_join_columns.len(), right_join_columns.len());
        let inner = match kind {
            JoinType::Inner => MirNodeType::Join {
                on_left: left_join_columns,
                on_right: right_join_columns,
                project: fields.clone(),
            },
            JoinType::Left => MirNodeType::LeftJoin {
                on_left: left_join_columns,
                on_right: right_join_columns,
                project: fields.clone(),
            },
        };
        trace!(self.log, "Added join node {:?}", inner);
        MirNode::new(
            name,
            self.schema_version,
            fields,
            inner,
            vec![left_node.clone(), right_node.clone()],
            vec![],
        )
    }

    fn make_projection_helper(
        &self,
        name: &str,
        parent: MirNodeRef,
        fn_col: &Column,
    ) -> MirNodeRef {
        self.make_project_node(
            name,
            parent,
            vec![fn_col],
            vec![],
            vec![(String::from("grp"), DataType::from(0 as i32))],
            false,
        )
    }

    fn make_project_node(
        &self,
        name: &str,
        parent_node: MirNodeRef,
        proj_cols: Vec<&Column>,
        arithmetic: Vec<(String, ArithmeticExpression)>,
        literals: Vec<(String, DataType)>,
        is_leaf: bool,
    ) -> MirNodeRef {
        //assert!(proj_cols.iter().all(|c| c.table == parent_name));

        let names: Vec<String> = arithmetic
            .iter()
            .map(|&(ref n, _)| n.clone())
            .chain(literals.iter().map(|&(ref n, _)| n.clone()))
            .collect();

        let fields = proj_cols
            .clone()
            .into_iter()
            .map(|c| {
                let mut c = c.clone();
                // if this is the leaf node of a query, it represents a view, so we rewrite the
                // table name here.
                if is_leaf {
                    sanitize_leaf_column(&mut c, name);
                }
                c
            })
            .chain(names.into_iter().map(|n| {
                if is_leaf {
                    Column::new(Some(&name), &n)
                } else {
                    Column::new(None, &n)
                }
            }))
            .collect();

        let emit_cols = proj_cols.into_iter().cloned().collect();

        MirNode::new(
            name,
            self.schema_version,
            fields,
            MirNodeType::Project {
                emit: emit_cols,
                literals,
                arithmetic,
            },
            vec![parent_node.clone()],
            vec![],
        )
    }

    fn make_distinct_node(
        &self,
        name: &str,
        parent: MirNodeRef,
        group_by: Vec<&Column>,
    ) -> MirNodeRef {
        let combined_columns = parent.borrow().columns().to_vec();

        // make the new operator and record its metadata
        MirNode::new(
            name,
            self.schema_version,
            combined_columns,
            MirNodeType::Distinct {
                group_by: group_by.into_iter().cloned().collect(),
            },
            vec![parent.clone()],
            vec![],
        )
    }

    fn make_topk_node(
        &self,
        name: &str,
        parent: MirNodeRef,
        group_by: Vec<&Column>,
        order: &Option<OrderClause>,
        limit: &LimitClause,
    ) -> MirNodeRef {
        let combined_columns = parent.borrow().columns().to_vec();

        let order = match *order {
            Some(ref o) => Some(
                o.columns
                    .iter()
                    .map(|(c, o)| (Column::from(c), o.clone()))
                    .collect(),
            ),
            None => None,
        };

        assert_eq!(limit.offset, 0); // Non-zero offset not supported

        // make the new operator and record its metadata
        MirNode::new(
            name,
            self.schema_version,
            combined_columns,
            MirNodeType::TopK {
                order,
                group_by: group_by.into_iter().cloned().collect(),
                k: limit.limit as usize,
                offset: 0,
            },
            vec![parent.clone()],
            vec![],
        )
    }

    fn make_predicate_nodes(
        &self,
        name: &str,
        parent: MirNodeRef,
        ce: &ConditionExpression,
        nc: usize,
    ) -> Vec<MirNodeRef> {
        use nom_sql::ConditionExpression::*;

        let mut pred_nodes: Vec<MirNodeRef> = Vec::new();
        let output_cols = parent.borrow().columns().to_vec();
        match *ce {
            LogicalOp(ref ct) => {
                let (left, right);
                match ct.operator {
                    Operator::And => {
                        left = self.make_predicate_nodes(name, parent.clone(), &*ct.left, nc);

                        right = self.make_predicate_nodes(
                            name,
                            left.last().unwrap().clone(),
                            &*ct.right,
                            nc + left.len(),
                        );

                        pred_nodes.extend(left.clone());
                        pred_nodes.extend(right.clone());
                    }
                    Operator::Or => {
                        left = self.make_predicate_nodes(name, parent.clone(), &*ct.left, nc);

                        right = self.make_predicate_nodes(
                            name,
                            parent.clone(),
                            &*ct.right,
                            nc + left.len(),
                        );

                        debug!(self.log, "Creating union node for `or` predicate");

                        let last_left = left.last().unwrap().clone();
                        let last_right = right.last().unwrap().clone();
                        let union = self.make_union_from_same_base(
                            &format!("{}_un", name),
                            vec![last_left, last_right],
                            output_cols,
                        );

                        pred_nodes.extend(left.clone());
                        pred_nodes.extend(right.clone());
                        pred_nodes.push(union);
                    }
                    _ => unreachable!("LogicalOp operator is {:?}", ct.operator),
                }
            }
            ComparisonOp(ref ct) => {
                // currently, we only support filter-like
                // comparison operations, no nested-selections
                let f = self.make_filter_node(&format!("{}_f{}", name, nc), parent, ct);

                pred_nodes.push(f);
            }
            Bracketed(ref inner) => {
                pred_nodes.extend(self.make_predicate_nodes(name, parent, &*inner, nc));
            }
            NegationOp(_) => unreachable!("negation should have been removed earlier"),
            Base(_) => unreachable!("dangling base predicate"),
        }

        pred_nodes
    }

    fn predicates_above_group_by<'a>(
        &self,
        name: &str,
        column_to_predicates: &HashMap<Column, Vec<&'a ConditionExpression>>,
        over_col: Column,
        parent: MirNodeRef,
        created_predicates: &mut Vec<&'a ConditionExpression>,
    ) -> Vec<MirNodeRef> {
        let mut predicates_above_group_by_nodes = Vec::new();
        let mut prev_node = parent.clone();

        let ces = column_to_predicates.get(&over_col).unwrap();
        for ce in ces {
            if !created_predicates.contains(ce) {
                let mpns = self.make_predicate_nodes(
                    &format!("{}_mp{}", name, predicates_above_group_by_nodes.len()),
                    prev_node.clone(),
                    ce,
                    0,
                );
                assert!(!mpns.is_empty());
                prev_node = mpns.last().unwrap().clone();
                predicates_above_group_by_nodes.extend(mpns);
                created_predicates.push(ce);
            }
        }

        predicates_above_group_by_nodes
    }

    fn make_value_project_node(
        &self,
        qg: &QueryGraph,
        prev_node: Option<MirNodeRef>,
        node_count: usize,
        universe: &str,
    ) -> Option<MirNodeRef> {
        let arith_and_lit_columns_needed =
            value_columns_needed_for_predicates(&qg.columns, &qg.global_predicates);

        if !arith_and_lit_columns_needed.is_empty() {
            let projected_arithmetic: Vec<(String, ArithmeticExpression)> =
                arith_and_lit_columns_needed
                    .iter()
                    .filter_map(|&(_, ref oc)| match oc {
                        OutputColumn::Arithmetic(ref ac) => {
                            Some((ac.name.clone(), ac.expression.clone()))
                        }
                        OutputColumn::Data(_) => None,
                        OutputColumn::Literal(_) => None,
                    })
                    .collect();
            let projected_literals: Vec<(String, DataType)> = arith_and_lit_columns_needed
                .iter()
                .filter_map(|&(_, ref oc)| match oc {
                    OutputColumn::Arithmetic(_) => None,
                    OutputColumn::Data(_) => None,
                    OutputColumn::Literal(ref lc) => {
                        Some((lc.name.clone(), DataType::from(&lc.value)))
                    }
                })
                .collect();

            // prev_node must be set at this point
            let parent = match prev_node {
                None => unreachable!(),
                Some(pn) => pn,
            };

            let passthru_cols: Vec<_> = parent.borrow().columns().to_vec();
            let projected = self.make_project_node(
                &format!("q_{:x}_n{}{}", qg.signature().hash, node_count, universe),
                parent.clone(),
                passthru_cols.iter().collect(),
                projected_arithmetic,
                projected_literals,
                false,
            );

            Some(projected)
        } else {
            None
        }
    }

<<<<<<< HEAD
=======
    /// Returns list of nodes added
    #[allow(clippy::cyclomatic_complexity)]
>>>>>>> 758821f9
    fn make_nodes_for_selection(
        &mut self,
        name: &str,
        st: &SelectStatement,
        qg: &QueryGraph,
        has_leaf: bool,
        universe: UniverseId,
    ) -> (
        bool,
        Vec<MirNodeRef>,
        Option<HashMap<(String, Option<String>), String>>,
        String,
    ) {
        use crate::controller::sql::mir::grouped::make_grouped;
        use crate::controller::sql::mir::grouped::make_predicates_above_grouped;
        use crate::controller::sql::mir::join::make_joins;
        use std::collections::HashMap;

        let mut nodes_added: Vec<MirNodeRef>;
        let mut new_node_count = 0;

        let (uid, _) = universe.clone();

        let uformat = if uid == "global".into() {
            String::from("")
        } else {
            format!("_u{}", uid.to_string())
        };

        let mut table_mapping = None;
        let mut sec_round = false;
        let mut union_base_name = " ".to_string();

        // Canonical operator order: B-J-G-F-P-R
        // (Base, Join, GroupBy, Filter, Project, Reader)
        {
            let mut node_for_rel: HashMap<&str, MirNodeRef> = HashMap::default();

            // 0. Base nodes (always reused)
            let mut base_nodes: Vec<MirNodeRef> = Vec::new();
            let mut sorted_rels: Vec<&str> = qg.relations.keys().map(String::as_str).collect();
            sorted_rels.sort();
            for rel in &sorted_rels {
                if *rel == "computed_columns" {
                    continue;
                }

                let base_for_rel = self.get_view(rel).unwrap();

                base_nodes.push(base_for_rel.clone());
                node_for_rel.insert(*rel, base_for_rel);
            }

            let join_nodes = make_joins(
                self,
                &format!("q_{:x}{}", qg.signature().hash, uformat),
                qg,
                &node_for_rel,
                new_node_count,
            );

            new_node_count += join_nodes.len();

            let mut prev_node = match join_nodes.last() {
                Some(n) => Some(n.clone()),
                None => {
                    assert_eq!(base_nodes.len(), 1);
                    Some(base_nodes.last().unwrap().clone())
                }
            };

            // 2. Get columns used by each predicate. This will be used to check
            // if we need to reorder predicates before group_by nodes.
            let mut column_to_predicates: HashMap<Column, Vec<&ConditionExpression>> =
                HashMap::new();

            for rel in &sorted_rels {
                if *rel == "computed_columns" {
                    continue;
                }

                let qgn = &qg.relations[*rel];
                for pred in &qgn.predicates {
                    let cols = predicate_columns(pred);

                    for col in cols {
                        column_to_predicates.entry(col).or_default().push(pred);
                    }
                }

                for pred in &qg.global_predicates {
                    let cols = predicate_columns(pred);

                    for col in cols {
                        column_to_predicates.entry(col).or_default().push(pred);
                    }
                }
            }

            // 2a. Reorder some predicates before group by nodes
            // FIXME(malte): This doesn't currently work correctly with arithmetic and literal
            // projections that form input to these filters -- these need to be lifted above them
            // (and above the aggregations).
            let (created_predicates, predicates_above_group_by_nodes) =
                make_predicates_above_grouped(
                    self,
                    &format!("q_{:x}{}", qg.signature().hash, uformat),
                    &qg,
                    &node_for_rel,
                    new_node_count,
                    &column_to_predicates,
                    &mut prev_node,
                );

            new_node_count += predicates_above_group_by_nodes.len();

            // 3. Create security boundary
            use crate::controller::sql::mir::security::SecurityBoundary;
            let (last_policy_nodes, policy_nodes) = self
                .make_security_boundary(universe.clone(), &mut node_for_rel, prev_node.clone())
                .unwrap();

            let mut ancestors =
                self.universe
                    .member_of
                    .iter()
                    .fold(vec![], |mut acc, (gname, gids)| {
                        let group_views: Vec<MirNodeRef> = gids
                            .iter()
                            .filter_map(|gid| {
                                // This is a little annoying, but because of the way we name universe queries,
                                // we need to strip the view name of the _u{uid} suffix
<<<<<<< HEAD
                                debug!(self.log, "creating ancestors, map gid: {}", gid);
                                let root = name.trim_right_matches(&uformat);
=======
                                let root = name.trim_end_matches(&uformat);
>>>>>>> 758821f9
                                if root == name {
                                    None
                                } else {
                                    let view_name = format!(
                                        "{}_{}{}",
                                        root,
                                        gname.to_string(),
                                        gid.to_string()
                                    );
                                    Some(self.get_view(&view_name).unwrap())
                                }
                            })
                            .collect();

                        debug!(self.log, "group views {:?}", group_views);
                        acc.extend(group_views);
                        acc
                    });

            nodes_added = base_nodes
                .into_iter()
                .chain(join_nodes.into_iter())
                .chain(predicates_above_group_by_nodes.into_iter())
                .chain(policy_nodes.into_iter())
                .chain(ancestors.clone().into_iter())
                .collect();

            // For each policy chain, create a version of the query
            // All query versions, including group queries will be reconciled at the end
            for n in last_policy_nodes.iter() {
                prev_node = Some(n.clone());

                // 3. Add function and grouped nodes
                let mut func_nodes: Vec<MirNodeRef> = make_grouped(
                    self,
                    &format!("q_{:x}{}", qg.signature().hash, uformat),
                    &qg,
                    &node_for_rel,
                    new_node_count,
                    &mut prev_node,
                    false,
                );

                new_node_count += func_nodes.len();

                let mut predicate_nodes = Vec::new();
                // 4. Generate the necessary filter nodes for local predicates associated with each
                // relation node in the query graph.
                //
                // Need to iterate over relations in a deterministic order, as otherwise nodes will be
                // added in a different order every time, which will yield different node identifiers
                // and make it difficult for applications to check what's going on.
                for rel in &sorted_rels {
                    let qgn = &qg.relations[*rel];
                    // we've already handled computed columns
                    if *rel == "computed_columns" {
                        continue;
                    }

                    // the following conditional is required to avoid "empty" nodes (without any
                    // projected columns) that are required as inputs to joins
                    if !qgn.predicates.is_empty() {
                        // add a predicate chain for each query graph node's predicates
                        for (i, ref p) in qgn.predicates.iter().enumerate() {
                            if created_predicates.contains(p) {
                                continue;
                            }

                            let parent = match prev_node {
                                None => node_for_rel[rel].clone(),
                                Some(pn) => pn,
                            };

                            let fns = self.make_predicate_nodes(
                                &format!(
                                    "q_{:x}_n{}_p{}{}",
                                    qg.signature().hash,
                                    new_node_count,
                                    i,
                                    uformat
                                ),
                                parent,
                                p,
                                0,
                            );

                            assert!(!fns.is_empty());
                            new_node_count += fns.len();
                            prev_node = Some(fns.iter().last().unwrap().clone());
                            predicate_nodes.extend(fns);
                        }
                    }
                }

                let num_local_predicates = predicate_nodes.len();

                // 5. Determine literals and arithmetic expressions that global predicates depend
                //    on and add them here; remembering that we've already added them-
                if let Some(projected) =
                    self.make_value_project_node(&qg, prev_node.clone(), new_node_count, &uformat)
                {
                    new_node_count += 1;
                    nodes_added.push(projected.clone());
                    prev_node = Some(projected);
                }

                // 5. Global predicates
                for (i, ref p) in qg.global_predicates.iter().enumerate() {
                    if created_predicates.contains(p) {
                        continue;
                    }

                    let parent = match prev_node {
                        None => unimplemented!(),
                        Some(pn) => pn,
                    };

                    let fns = self.make_predicate_nodes(
                        &format!(
                            "q_{:x}_n{}_{}{}",
                            qg.signature().hash,
                            new_node_count,
                            num_local_predicates + i,
                            uformat,
                        ),
                        parent,
                        p,
                        0,
                    );

                    assert!(!fns.is_empty());
                    new_node_count += fns.len();
                    prev_node = Some(fns.iter().last().unwrap().clone());
                    predicate_nodes.extend(fns);
                }

                // 6. Get the final node
                let mut final_node: MirNodeRef = if prev_node.is_some() {
                    prev_node.unwrap().clone()
                } else {
                    // no join, filter, or function node --> base node is parent
                    assert_eq!(sorted_rels.len(), 1);
                    node_for_rel[sorted_rels.last().unwrap()].clone()
                };

                // 7. Potentially insert TopK node below the final node
                // XXX(malte): this adds a bogokey if there are no parameter columns to do the TopK
                // over, but we could end up in a stick place if we reconcile/combine multiple
                // queries (due to security universes or due to compound select queries) that do
                // not all have the bogokey!
                if let Some(ref limit) = st.limit {
                    let group_by = if qg.parameters().is_empty() {
                        // need to add another projection to introduce a bogokey to group by
                        let cols: Vec<_> = final_node.borrow().columns().to_vec();
                        let table =
                            format!("q_{:x}_n{}{}", qg.signature().hash, new_node_count, uformat);
                        let bogo_project = self.make_project_node(
                            &table,
                            final_node.clone(),
                            cols.iter().collect(),
                            vec![],
                            vec![("bogokey".into(), DataType::from(0 as i32))],
                            false,
                        );
                        new_node_count += 1;
                        nodes_added.push(bogo_project.clone());
                        final_node = bogo_project;

                        vec![Column::new(None, "bogokey")]
                    } else {
                        qg.parameters().into_iter().map(Column::from).collect()
                    };

                    let topk_node = self.make_topk_node(
                        &format!("q_{:x}_n{}{}", qg.signature().hash, new_node_count, uformat),
                        final_node,
                        group_by.iter().collect(),
                        &st.order,
                        limit,
                    );
                    func_nodes.push(topk_node.clone());
                    final_node = topk_node;
                    new_node_count += 1;
                }

                // we're now done with the query, so remember all the nodes we've added so far
                nodes_added.extend(func_nodes);
                nodes_added.extend(predicate_nodes);

                ancestors.push(final_node);
            }

            let final_node = if ancestors.len() > 1 {
                // If we have multiple queries, reconcile them.
                sec_round = true;
                if uid != "global".into() {
                    sec_round = true;
                }

                let (nodes, tables, union_base_node_name) = self.reconcile(
                    &format!("q_{:x}{}", qg.signature().hash, uformat),
                    &qg,
                    &ancestors,
                    new_node_count,
                    sec_round,
                );

                if sec_round {
                    table_mapping = tables;
                    union_base_name = union_base_node_name;
                }

                new_node_count += nodes.len();
                nodes_added.extend(nodes.clone());

                nodes.last().unwrap().clone()
            } else {
                ancestors.last().unwrap().clone()
            };

            let final_node_cols: Vec<Column> = final_node.borrow().columns().to_vec();
            // 8. Generate leaf views that expose the query result
<<<<<<< HEAD
            let mut projected_columns: Vec<Column> = qg
                .columns
                .iter()
                .filter_map(|oc| match *oc {
                    OutputColumn::Arithmetic(_) => None,
                    OutputColumn::Data(ref c) => Some(Column::from(c)),
                    OutputColumn::Literal(_) => None,
                })
                .collect();
=======
            let mut projected_columns: Vec<Column> = if universe.1.is_none() {
                qg.columns
                    .iter()
                    .filter_map(|oc| match *oc {
                        OutputColumn::Arithmetic(_) => None,
                        OutputColumn::Data(ref c) => Some(Column::from(c)),
                        OutputColumn::Literal(_) => None,
                    })
                    .collect()
            } else {
                // If we are creating a query for a group universe, we project
                // all columns in the final node. When a user universe that
                // belongs to this group, the proper projection and leaf node
                // will be added.
                final_node_cols.to_vec()
            };
>>>>>>> 758821f9

            for pc in qg.parameters() {
                let pc = Column::from(pc);
                if !projected_columns.contains(&pc) {
                    projected_columns.push(pc);
                }
            }

            // We may already have added some of the arithmetic and literal columns
            let (_, already_computed): (Vec<_>, Vec<_>) =
                value_columns_needed_for_predicates(&qg.columns, &qg.global_predicates)
                    .into_iter()
                    .unzip();
            let projected_arithmetic: Vec<(String, ArithmeticExpression)> = qg
                .columns
                .iter()
                .filter_map(|oc| match *oc {
                    OutputColumn::Arithmetic(ref ac) => {
                        if !already_computed.contains(oc) {
                            Some((ac.name.clone(), ac.expression.clone()))
                        } else {
                            projected_columns.push(Column::new(None, &ac.name));
                            None
                        }
                    }
                    OutputColumn::Data(_) => None,
                    OutputColumn::Literal(_) => None,
                })
                .collect();
            let mut projected_literals: Vec<(String, DataType)> = qg
                .columns
                .iter()
                .filter_map(|oc| match *oc {
                    OutputColumn::Arithmetic(_) => None,
                    OutputColumn::Data(_) => None,
                    OutputColumn::Literal(ref lc) => {
                        if !already_computed.contains(oc) {
                            Some((lc.name.clone(), DataType::from(&lc.value)))
                        } else {
                            projected_columns.push(Column::new(None, &lc.name));
                            None
                        }
                    }
                })
                .collect();

            // if this query does not have any parameters, we must add a bogokey
            let has_bogokey = if has_leaf && qg.parameters().is_empty() {
                // only add the bogokey if we haven't already added it prior to a TopK above
                if !projected_columns.contains(&Column::new(None, "bogokey")) {
                    projected_literals.push(("bogokey".into(), DataType::from(0 as i32)));
                }
                true
            } else {
                false
            };

            let ident = if has_leaf {
                format!("q_{:x}_n{}{}", qg.signature().hash, new_node_count, uformat)
            } else {
                String::from(name)
            };

            let leaf_project_node = self.make_project_node(
                &ident,
                final_node,
                projected_columns.iter().collect(),
                projected_arithmetic,
                projected_literals,
                !has_leaf,
            );

            nodes_added.push(leaf_project_node.clone());

            if has_leaf {
                // We are supposed to add a `MaterializedLeaf` node keyed on the query
                // parameters. For purely internal views (e.g., subqueries), this is not set.
                let columns = leaf_project_node
                    .borrow()
                    .columns()
                    .iter()
                    .cloned()
                    .map(|mut c| {
                        sanitize_leaf_column(&mut c, name);
                        c
                    })
                    .collect();

                let query_params = if has_bogokey {
                    vec![Column::new(None, "bogokey")]
                } else {
                    qg.parameters().into_iter().map(Column::from).collect()
                };

                let leaf_node = MirNode::new(
                    name,
                    self.schema_version,
                    columns,
                    MirNodeType::Leaf {
                        node: leaf_project_node.clone(),
                        keys: query_params,
                    },
                    vec![leaf_project_node.clone()],
                    vec![],
                );
                nodes_added.push(leaf_node);
            }

            debug!(
                self.log,
                "Added final MIR node for query named \"{}\"", name
            );
        }
        // finally, we output all the nodes we generated
        (sec_round, nodes_added, table_mapping, union_base_name)
    }
}<|MERGE_RESOLUTION|>--- conflicted
+++ resolved
@@ -1482,11 +1482,7 @@
         }
     }
 
-<<<<<<< HEAD
-=======
-    /// Returns list of nodes added
     #[allow(clippy::cyclomatic_complexity)]
->>>>>>> 758821f9
     fn make_nodes_for_selection(
         &mut self,
         name: &str,
@@ -1619,12 +1615,8 @@
                             .filter_map(|gid| {
                                 // This is a little annoying, but because of the way we name universe queries,
                                 // we need to strip the view name of the _u{uid} suffix
-<<<<<<< HEAD
                                 debug!(self.log, "creating ancestors, map gid: {}", gid);
-                                let root = name.trim_right_matches(&uformat);
-=======
                                 let root = name.trim_end_matches(&uformat);
->>>>>>> 758821f9
                                 if root == name {
                                     None
                                 } else {
@@ -1847,7 +1839,6 @@
 
             let final_node_cols: Vec<Column> = final_node.borrow().columns().to_vec();
             // 8. Generate leaf views that expose the query result
-<<<<<<< HEAD
             let mut projected_columns: Vec<Column> = qg
                 .columns
                 .iter()
@@ -1857,24 +1848,6 @@
                     OutputColumn::Literal(_) => None,
                 })
                 .collect();
-=======
-            let mut projected_columns: Vec<Column> = if universe.1.is_none() {
-                qg.columns
-                    .iter()
-                    .filter_map(|oc| match *oc {
-                        OutputColumn::Arithmetic(_) => None,
-                        OutputColumn::Data(ref c) => Some(Column::from(c)),
-                        OutputColumn::Literal(_) => None,
-                    })
-                    .collect()
-            } else {
-                // If we are creating a query for a group universe, we project
-                // all columns in the final node. When a user universe that
-                // belongs to this group, the proper projection and leaf node
-                // will be added.
-                final_node_cols.to_vec()
-            };
->>>>>>> 758821f9
 
             for pc in qg.parameters() {
                 let pc = Column::from(pc);
