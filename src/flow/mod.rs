use channel::poll::{PollEvent, PollingLoop, ProcessResult, RpcPollEvent, RpcPollingLoop};
use channel::tcp::TcpSender;
use channel;
use dataflow::prelude::*;
use dataflow::{backlog, checktable, node, payload, DomainConfig, PersistenceParameters, Readers};
use dataflow::ops::base::Base;
use dataflow::statistics::GraphStats;
use worker::Worker;

use std::collections::{BTreeMap, HashMap, HashSet};
use std::error::Error;
use std::io::Write;
use std::net::{IpAddr, SocketAddr};
use std::time::{Duration, Instant};
use std::sync::{Arc, Barrier, Mutex};
use std::sync::mpsc;
use std::{fmt, io, thread, time};

use futures::{Future, Stream};
use hyper::Client;
use mio::net::TcpListener;
use petgraph;
use petgraph::visit::Bfs;
use petgraph::graph::NodeIndex;
use serde::Serialize;
use serde::de::DeserializeOwned;
use serde_json;
use slog;
use tarpc::sync::client::{self, ClientExt};
use tokio_core::reactor::Core;

pub mod coordination;
pub mod domain_handle;
pub mod keys;
pub mod migrate;

mod mutator;
mod getter;

<<<<<<< HEAD
use self::prelude::{Ingredient, WorkerEndpoint, WorkerIdentifier, DataType};
=======
use self::domain_handle::DomainHandle;
use self::coordination::{CoordinationMessage, CoordinationPayload};
>>>>>>> 5aaff7fc

pub use self::mutator::{Mutator, MutatorBuilder, MutatorError};
pub use self::getter::{Getter, ReadQuery, ReadReply, RemoteGetter, RemoteGetterBuilder};
use self::payload::{EgressForBase, IngressFromBase};


pub type WorkerIdentifier = SocketAddr;
pub type WorkerEndpoint = Arc<Mutex<TcpSender<CoordinationMessage>>>;

const NANOS_PER_SEC: u64 = 1_000_000_000;
macro_rules! dur_to_ns {
    ($d:expr) => {{
        let d = $d;
        d.as_secs() * NANOS_PER_SEC + d.subsec_nanos() as u64
    }}
}

#[derive(Clone)]
struct WorkerStatus {
    healthy: bool,
    last_heartbeat: Instant,
    sender: Arc<Mutex<TcpSender<CoordinationMessage>>>,
}

impl WorkerStatus {
    pub fn new(sender: Arc<Mutex<TcpSender<CoordinationMessage>>>) -> Self {
        WorkerStatus {
            healthy: true,
            last_heartbeat: Instant::now(),
            sender,
        }
    }
}


/// Used to construct a controller.
pub struct ControllerBuilder {
    sharding_enabled: bool,
    domain_config: DomainConfig,
    persistence: PersistenceParameters,
    materializations: migrate::materialization::Materializations,
    listen_addr: IpAddr,
    heartbeat_every: Duration,
    healthcheck_every: Duration,
    nworkers: usize,
    internal_port: u16,
    external_port: u16,
    log: slog::Logger,
}
impl Default for ControllerBuilder {
    fn default() -> Self {
        let log = slog::Logger::root(slog::Discard, o!());
        Self {
            sharding_enabled: true,
            domain_config: DomainConfig {
                concurrent_replays: 512,
                replay_batch_timeout: time::Duration::from_millis(1),
                replay_batch_size: 32,
            },
            persistence: Default::default(),
            materializations: migrate::materialization::Materializations::new(&log),
            listen_addr: "127.0.0.1".parse().unwrap(),
            heartbeat_every: Duration::from_secs(1),
            healthcheck_every: Duration::from_secs(10),
            internal_port: if cfg!(test) { 0 } else { 8000 },
            external_port: if cfg!(test) { 0 } else { 9000 },
            nworkers: 0,
            log,
        }
    }
}
impl ControllerBuilder {
    /// Set the maximum number of concurrent partial replay requests a domain can have outstanding
    /// at any given time.
    ///
    /// Note that this number *must* be greater than the width (in terms of number of ancestors) of
    /// the widest union in the graph, otherwise a deadlock will occur.
    pub fn set_max_concurrent_replay(&mut self, n: usize) {
        self.domain_config.concurrent_replays = n;
    }

    /// Set the maximum number of partial replay responses that can be aggregated into a single
    /// replay batch.
    pub fn set_partial_replay_batch_size(&mut self, n: usize) {
        self.domain_config.replay_batch_size = n;
    }

    /// Set the longest time a partial replay response can be delayed.
    pub fn set_partial_replay_batch_timeout(&mut self, t: time::Duration) {
        self.domain_config.replay_batch_timeout = t;
    }

    /// Set the persistence parameters used by the system.
    pub fn set_persistence(&mut self, p: PersistenceParameters) {
        self.persistence = p;
    }

    /// Disable partial materialization for all subsequent migrations
    pub fn disable_partial(&mut self) {
        self.materializations.disable_partial();
    }

    /// Disable sharding for all subsequent migrations
    pub fn disable_sharding(&mut self) {
        self.sharding_enabled = false;
    }

    /// Set how many workers the controller should wait for before starting. More workers can join
    /// later, but they won't be assigned any of the initial domains.
    pub fn set_nworkers(&mut self, workers: usize) {
        self.nworkers = workers;
    }

    #[cfg(test)]
    pub fn build_inner(self) -> ControllerInner {
        ControllerInner::from_builder(self)
    }

    /// Build a controller, and return a Blender to provide access to it.
    pub fn build(self) -> Blender {
        // TODO(fintelia): Don't hard code addresses in this function.
        let internal_addr = SocketAddr::new("127.0.0.1".parse().unwrap(), self.internal_port);
        let external_addr = SocketAddr::new("127.0.0.1".parse().unwrap(), self.external_port);
        let nworkers = self.nworkers;

        let inner = Arc::new(Mutex::new(ControllerInner::from_builder(self)));
        let addr = ControllerInner::listen_external(inner.clone(), external_addr);
        ControllerInner::listen_internal(inner, internal_addr, nworkers);

        Blender {
            url: format!("http://{}", addr),
        }
    }
}

/// `Controller` is the core component of the alternate Soup implementation.
///
/// It keeps track of the structure of the underlying data flow graph and its domains. `Controller`
/// does not allow direct manipulation of the graph. Instead, changes must be instigated through a
/// `Migration`, which can be performed using `ControllerInner::migrate`. Only one `Migration` can
/// occur at any given point in time.
pub struct ControllerInner {
    ingredients: petgraph::Graph<node::Node, Edge>,
    source: NodeIndex,
    ndomains: usize,
    checktable: checktable::CheckTableClient,
    checktable_addr: SocketAddr,
    sharding_enabled: bool,

    domain_config: DomainConfig,

    /// Parameters for persistence code.
    persistence: PersistenceParameters,
    materializations: migrate::materialization::Materializations,

    domains: HashMap<DomainIndex, DomainHandle>,
    channel_coordinator: Arc<ChannelCoordinator>,
    debug_channel: Option<SocketAddr>,

    listen_addr: IpAddr,
    read_listen_addr: SocketAddr,
    readers: Readers,

    /// Map from worker address to the address the worker is listening on for reads.
    read_addrs: HashMap<WorkerIdentifier, SocketAddr>,
    workers: HashMap<WorkerIdentifier, WorkerStatus>,

    /// State between migrations
    deps: HashMap<DomainIndex, (IngressFromBase, EgressForBase)>,
    remap: HashMap<DomainIndex, HashMap<NodeIndex, IndexPair>>,

    heartbeat_every: Duration,
    healthcheck_every: Duration,
    last_checked_workers: Instant,

    log: slog::Logger,
}

impl ControllerInner {
    /// Listen for messages from clients.
    pub fn listen_external(
        controller: Arc<Mutex<ControllerInner>>,
        addr: SocketAddr,
    ) -> SocketAddr {
        use rustful::{Context, Handler, Response, Server, TreeRouter};

        enum C<Q, R> {
            OpMut(Box<Fn(&mut ControllerInner, Q) -> R + Send + Sync>),
            Op(Box<Fn(&ControllerInner, Q) -> R + Send + Sync>),
        }
        impl<Q: DeserializeOwned + 'static, R: Serialize + 'static> Handler for C<Q, R> {
            fn handle_request(&self, ctx: Context, res: Response) {
                let controller = ctx.global.get::<Arc<Mutex<ControllerInner>>>().unwrap();
                let mut controller = controller.lock().unwrap();

                let q = serde_json::from_reader(ctx.body).unwrap();
                let r = match *self {
                    C::Op(ref f) => f(&mut controller, q),
                    C::OpMut(ref f) => f(&mut controller, q),
                };
                res.send(serde_json::to_string(&r).unwrap());
            }
        }
        impl<Q: DeserializeOwned + 'static, R: Serialize + 'static> C<Q, R> {
            fn handler(self) -> Box<Handler> {
                Box::new(self) as Box<Handler>
            }
        }

        let handlers = insert_routes!{
            TreeRouter::new() => {
                "inputs" => Post: C::Op(Box::new(Self::inputs)).handler(),
                "outputs" => Post: C::Op(Box::new(Self::outputs)).handler(),
                "mutator_builder" => Post: C::Op(Box::new(Self::get_mutator_builder)).handler(),
                "getter_builder" =>  Post: C::Op(Box::new(Self::get_getter_builder)).handler(),
                "get_statistics" => Post: C::OpMut(Box::new(Self::get_statistics)).handler(),
                "install_recipe" => Post: C::OpMut(Box::new(Self::install_recipe)).handler(),
            }
        };

        let listen = Server {
            handlers,
            host: addr.into(),
            server: "netsoup".to_owned(),
            threads: Some(1),
            content_type: "application/json".parse().unwrap(),
            global: Box::new(controller).into(),
            ..Server::default()
        }.run()
            .unwrap();

        // Bit of a dance to return socket while keeping the server running in another thread.
        let socket = listen.socket.clone();
        thread::spawn(move || drop(listen));
        socket
    }

    /// Listen for messages from workers.
    pub fn listen_internal(
        controller: Arc<Mutex<ControllerInner>>,
        addr: SocketAddr,
        nworkers: usize,
    ) {
        use channel::poll::ProcessResult;
        use mio::net::TcpListener;
        use std::str::FromStr;

        let (tx, rx) = mpsc::channel();

        thread::spawn(move || {
            let mut workers_arrived = false;
            let mut pl: PollingLoop<CoordinationMessage> = PollingLoop::new(addr);
            pl.run_polling_loop(|e| {
                let mut inner = controller.lock().unwrap();
                match e {
                    PollEvent::Process(ref msg) => {
                        trace!(inner.log, "Received {:?}", msg);
                        let process = match msg.payload {
                            CoordinationPayload::Register {
                                ref addr,
                                ref read_listen_addr,
                            } => inner.handle_register(msg, addr, read_listen_addr.clone()),
                            CoordinationPayload::Heartbeat => inner.handle_heartbeat(msg),
                            CoordinationPayload::DomainBooted(ref domain, ref addr) => Ok(()),
                            _ => unimplemented!(),
                        };
                        match process {
                            Ok(_) => (),
                            Err(e) => {
                                error!(inner.log, "failed to handle message {:?}: {:?}", msg, e)
                            }
                        }
                    }
                    PollEvent::ResumePolling(timeout) => *timeout = Some(inner.healthcheck_every),
                    PollEvent::Timeout => (),
                }

                // TODO(fintelia): Avoid checking worker liveness more frequently than
                // inner.healthcheck_every.
                inner.check_worker_liveness();

                if !workers_arrived && inner.workers.len() == nworkers {
                    workers_arrived = true;
                    tx.send(());
                }

                ProcessResult::KeepPolling
            });
        });

        // Wait for enough workers to join.
        let _ = rx.recv();
    }

    fn handle_register(
        &mut self,
        msg: &CoordinationMessage,
        remote: &SocketAddr,
        read_listen_addr: SocketAddr,
    ) -> Result<(), io::Error> {
        info!(
            self.log,
            "new worker registered from {:?}, which listens on {:?}",
            msg.source,
            remote
        );

        let sender = Arc::new(Mutex::new(TcpSender::connect(remote, None)?));
        let ws = WorkerStatus::new(sender.clone());
        self.workers.insert(msg.source.clone(), ws);
        self.read_addrs.insert(msg.source.clone(), read_listen_addr);

        Ok(())
    }

    fn check_worker_liveness(&mut self) {
        if self.last_checked_workers.elapsed() > self.healthcheck_every {
            for (addr, ws) in self.workers.iter_mut() {
                if ws.healthy && ws.last_heartbeat.elapsed() > self.heartbeat_every * 3 {
                    warn!(self.log, "worker at {:?} has failed!", addr);
                    ws.healthy = false;
                }
            }
            self.last_checked_workers = Instant::now();
        }
    }


    fn handle_heartbeat(&mut self, msg: &CoordinationMessage) -> Result<(), io::Error> {
        match self.workers.get_mut(&msg.source) {
            None => crit!(
                self.log,
                "got heartbeat for unknown worker {:?}",
                msg.source
            ),
            Some(ref mut ws) => {
                ws.last_heartbeat = Instant::now();
            }
        }

        Ok(())
    }

    /// Construct `Controller` with a specified listening interface
    pub fn from_builder(builder: ControllerBuilder) -> Self {
        let mut g = petgraph::Graph::new();
        let source = g.add_node(node::Node::new(
            "source",
            &["because-type-inference"],
            node::special::Source,
            true,
        ));

        let addr = SocketAddr::new(builder.listen_addr.clone(), 0);
        let checktable_addr = checktable::service::CheckTableServer::start(addr.clone());
        let checktable =
            checktable::CheckTableClient::connect(checktable_addr, client::Options::default())
                .unwrap();

        let readers: Readers = Arc::default();
        let readers_clone = readers.clone();
        let read_polling_loop = RpcPollingLoop::new(addr.clone());
        let read_listen_addr = read_polling_loop.get_listener_addr().unwrap();
        thread::spawn(move || {
            Worker::serve_reads(read_polling_loop, readers_clone)
        });

        ControllerInner {
            ingredients: g,
            source: source,
            ndomains: 0,
            checktable,
            checktable_addr,

            sharding_enabled: builder.sharding_enabled,
            materializations: builder.materializations,
            domain_config: builder.domain_config,
            persistence: builder.persistence,
            listen_addr: builder.listen_addr,
            heartbeat_every: builder.heartbeat_every,
            healthcheck_every: builder.healthcheck_every,
            log: builder.log,

            domains: Default::default(),
            channel_coordinator: Arc::new(ChannelCoordinator::new()),
            debug_channel: None,

            deps: HashMap::default(),
            remap: HashMap::default(),

            readers,
            read_listen_addr,
            read_addrs: HashMap::default(),
            workers: HashMap::default(),

            last_checked_workers: Instant::now(),
        }
    }

    /// Use a debug channel. This function may only be called once because the receiving end it
    /// returned.
    pub fn create_debug_channel(&mut self) -> TcpListener {
        assert!(self.debug_channel.is_none());
        let addr: SocketAddr = "127.0.0.1:0".parse().unwrap();
        let listener = TcpListener::bind(&addr).unwrap();
        self.debug_channel = Some(listener.local_addr().unwrap());
        listener
    }

    /// Controls the persistence mode, and parameters related to persistence.
    ///
    /// Three modes are available:
    ///
    ///  1. `DurabilityMode::Permanent`: all writes to base nodes should be written to disk.
    ///  2. `DurabilityMode::DeleteOnExit`: all writes are written to disk, but the log is
    ///     deleted once the `Controller` is dropped. Useful for tests.
    ///  3. `DurabilityMode::MemoryOnly`: no writes to disk, store all writes in memory.
    ///     Useful for baseline numbers.
    ///
    /// `queue_capacity` indicates the number of packets that should be buffered until
    /// flushing, and `flush_timeout` indicates the length of time to wait before flushing
    /// anyway.
    ///
    /// Must be called before any domains have been created.
    pub fn with_persistence_options(&mut self, params: PersistenceParameters) {
        assert_eq!(self.ndomains, 0);
        self.persistence = params;
    }

    /// Set the `Logger` to use for internal log messages.
    ///
    /// By default, all log messages are discarded.
    pub fn log_with(&mut self, log: slog::Logger) {
        self.log = log;
        self.materializations.set_logger(&self.log);
    }

    /// Adds a new user universe to the Blender.
    /// User universes automatically enforce security policies.
    pub fn add_universe(&mut self, context: HashMap<String, DataType>) -> Migration {
        info!(self.log, "Adding a new Soup universe");
        let miglog = self.log.new(o!());
        Migration {
            mainline: self,
            added: Default::default(),
            columns: Default::default(),
            readers: Default::default(),

            start: time::Instant::now(),
            log: miglog,
            context: context,
        }
    }

    /// Start setting up a new `Migration`.
    #[deprecated]
    pub fn start_migration(&mut self) -> Migration {
        info!(self.log, "starting migration");
        let miglog = self.log.new(o!());
        Migration {
            mainline: self,
            added: Default::default(),
            columns: Default::default(),
            readers: Default::default(),
            context: Default::default(),

            start: time::Instant::now(),
            log: miglog,
        }
    }

    /// Perform a new query schema migration.
    pub fn migrate<F, T>(&mut self, f: F) -> T
    where
        F: FnOnce(&mut Migration) -> T,
    {
        info!(self.log, "starting migration");
        let miglog = self.log.new(o!());
        let mut m = Migration {
            mainline: self,
            added: Default::default(),
            columns: Default::default(),
            readers: Default::default(),
            context: Default::default(),
            start: time::Instant::now(),
            log: miglog,
        };
        let r = f(&mut m);
        m.commit();
        r
    }

    /// Get a boxed function which can be used to validate tokens.
    pub fn get_validator(&self) -> Box<Fn(&checktable::Token) -> bool> {
        let checktable =
            checktable::CheckTableClient::connect(self.checktable_addr, client::Options::default())
                .unwrap();
        Box::new(move |t: &checktable::Token| {
            checktable.validate_token(t.clone()).unwrap()
        })
    }

    #[cfg(test)]
    pub fn graph(&self) -> &Graph {
        &self.ingredients
    }

    /// Get a Vec of all known input nodes.
    ///
    /// Input nodes are here all nodes of type `Base`. The addresses returned by this function will
    /// all have been returned as a key in the map from `commit` at some point in the past.
    pub fn inputs(&self, _: ()) -> BTreeMap<String, NodeIndex> {
        self.ingredients
            .neighbors_directed(self.source, petgraph::EdgeDirection::Outgoing)
            .map(|n| {
                let base = &self.ingredients[n];
                assert!(base.is_internal());
                assert!(base.get_base().is_some());
                (base.name().to_owned(), n.into())
            })
            .collect()
    }

    /// Get a Vec of all known output nodes.
    ///
    /// Output nodes here refers to nodes of type `Reader`, which is the nodes created in response
    /// to calling `.maintain` or `.stream` for a node during a migration.
    pub fn outputs(&self, _: ()) -> BTreeMap<String, NodeIndex> {
        self.ingredients
            .externals(petgraph::EdgeDirection::Outgoing)
            .filter_map(|n| {
                let name = self.ingredients[n].name().to_owned();
                self.ingredients[n].with_reader(|r| {
                    // we want to give the the node address that is being materialized not that of
                    // the reader node itself.
                    (name, r.is_for())
                })
            })
            .collect()
    }

    fn find_getter_for(&self, node: NodeIndex) -> Option<NodeIndex> {
        // reader should be a child of the given node. however, due to sharding, it may not be an
        // *immediate* child. furthermore, once we go beyond depth 1, we may accidentally hit an
        // *unrelated* reader node. to account for this, readers keep track of what node they are
        // "for", and we simply search for the appropriate reader by that metric. since we know
        // that the reader must be relatively close, a BFS search is the way to go.
        // presumably only
        let mut bfs = Bfs::new(&self.ingredients, node);
        let mut reader = None;
        while let Some(child) = bfs.next(&self.ingredients) {
            if self.ingredients[child]
                .with_reader(|r| r.is_for() == node)
                .unwrap_or(false)
            {
                reader = Some(child);
                break;
            }
        }

        reader
    }

    /// Obtain a `RemoteGetterBuilder` that can be sent to a client and then used to query a given
    /// (already maintained) reader node.
    pub fn get_getter_builder(&self, node: NodeIndex) -> Option<RemoteGetterBuilder> {
        self.find_getter_for(node).map(|r| {
            let domain = self.ingredients[r].domain();
            let shards = (0..self.domains[&domain].shards())
                .map(|i| match self.domains[&domain].assignment(i) {
                    Some(worker) => self.read_addrs[&worker].clone(),
                    None => self.read_listen_addr.clone(),
                })
                .collect();

            RemoteGetterBuilder { node: r, shards }
        })
    }

    /// Obtain a MutatorBuild that can be used to construct a Mutator to perform writes and deletes
    /// from the given base node.
    pub fn get_mutator_builder(&self, base: NodeIndex) -> MutatorBuilder {
        let node = &self.ingredients[base];

        trace!(self.log, "creating mutator"; "for" => base.index());

        let mut key = self.ingredients[base]
            .suggest_indexes(base)
            .remove(&base)
            .map(|(c, _)| c)
            .unwrap_or_else(Vec::new);
        let mut is_primary = false;
        if key.is_empty() {
            if let Sharding::ByColumn(col) = self.ingredients[base].sharded_by() {
                key = vec![col];
            }
        } else {
            is_primary = true;
        }


        let txs = (0..self.domains[&node.domain()].shards())
            .map(|i| {
                self.channel_coordinator
                    .get_addr(&(node.domain(), i))
                    .unwrap()
            })
            .collect();

        let num_fields = node.fields().len();
        let base_operator = node.get_base()
            .expect("asked to get mutator for non-base node");
        MutatorBuilder {
            txs,
            addr: (*node.local_addr()).into(),
            key: key,
            key_is_primary: is_primary,
            transactional: self.ingredients[base].is_transactional(),
            dropped: base_operator.get_dropped(),
            expected_columns: num_fields - base_operator.get_dropped().len(),
            is_local: true,
        }
    }

    /// Get statistics about the time spent processing different parts of the graph.
    pub fn get_statistics(&mut self, _: ()) -> GraphStats {
        // TODO: request stats from domains in parallel.
        let domains = self.domains
            .iter_mut()
            .flat_map(|(di, s)| {
                s.send(box payload::Packet::GetStatistics).unwrap();
                s.wait_for_statistics()
                    .unwrap()
                    .into_iter()
                    .enumerate()
                    .map(move |(i, (domain_stats, node_stats))| {
                        let node_map = node_stats
                            .into_iter()
                            .map(|(ni, ns)| (ni.into(), ns))
                            .collect();

                        ((di.clone(), i), (domain_stats, node_map))
                    })
            })
            .collect();

        GraphStats { domains: domains }
    }

    pub fn install_recipe(&mut self, r_txt: String) {
        self.migrate(|mig| {
            use Recipe;
            let mut r = Recipe::from_str(&r_txt, None).unwrap();
            assert!(r.activate(mig, false).is_ok());
        });
    }

    #[cfg(test)]
    pub fn get_mutator(&self, base: NodeIndex) -> Mutator {
        self.get_mutator_builder(base)
            .build("127.0.0.1:0".parse().unwrap())
    }
    #[cfg(test)]
    pub fn get_getter(&self, node: NodeIndex) -> Option<RemoteGetter> {
        self.get_getter_builder(node).map(|g| g.build())
    }
}

<<<<<<< HEAD
// Using this format trait will omit egress and sharder nodes.
impl fmt::LowerHex for Blender {
    fn fmt(&self, f: &mut fmt::Formatter) -> fmt::Result {
        use petgraph::visit::EdgeRef;
        let indentln = |f: &mut fmt::Formatter| write!(f, "    ");

        // Output header.
        writeln!(f, "digraph {{")?;

        // Output global formatting.
        indentln(f)?;
        writeln!(f, "node [shape=record, fontsize=10]")?;

        // Output node descriptions.

        let mut nodes = Vec::new();
        nodes.push(self.source);

        let mut visited = HashSet::new();
        while !nodes.is_empty() {
            let n = nodes.pop().unwrap();
            if visited.contains(&n) {
                continue;
            }
            if self.ingredients[n].is_internal() {
                indentln(f)?;
                write!(f, "{}", n.index())?;
                self.ingredients[n].describe(f, n)?;
            }

            let mut targets: Vec<NodeIndex> =
                self.ingredients.edges(n).map(|e| e.target()).collect();
            let mut propagated_targets = HashSet::new();

            while !targets.is_empty() {
                let node = targets.pop().unwrap();
                if !self.ingredients[node].is_internal() {
                    for e in self.ingredients.edges(node) {
                        targets.push(e.target());
                    }
                } else {
                    propagated_targets.insert(node);
                }
            }

            for target in propagated_targets {
                indentln(f)?;
                write!(f, "{} -> {}", n.index(), target.index())?;
                writeln!(f, "")?;
                nodes.push(target);
            }

            visited.insert(n);
        }

        // Output footer.
        write!(f, "}}")?;

        Ok(())
    }
}

impl fmt::Display for Blender {
=======
impl fmt::Display for ControllerInner {
>>>>>>> 5aaff7fc
    fn fmt(&self, f: &mut fmt::Formatter) -> fmt::Result {
        let indentln = |f: &mut fmt::Formatter| write!(f, "    ");

        // Output header.
        writeln!(f, "digraph {{")?;

        // Output global formatting.
        indentln(f)?;
        writeln!(f, "node [shape=record, fontsize=10]")?;

        // Output node descriptions.
        for index in self.ingredients.node_indices() {
            indentln(f)?;
            write!(f, "{}", index.index())?;
            self.ingredients[index].describe(f, index)?;
        }

        // Output edges.
        for (_, edge) in self.ingredients.raw_edges().iter().enumerate() {
            indentln(f)?;
            write!(f, "{} -> {}", edge.source().index(), edge.target().index())?;
            writeln!(f, "")?;
        }

        // Output footer.
        write!(f, "}}")?;

        Ok(())
    }
}

enum ColumnChange {
    Add(String, DataType),
    Drop(usize),
}

/// A `Migration` encapsulates a number of changes to the Soup data flow graph.
///
/// Only one `Migration` can be in effect at any point in time. No changes are made to the running
/// graph until the `Migration` is committed (using `Migration::commit`).
pub struct Migration<'a> {
    mainline: &'a mut ControllerInner,
    added: Vec<NodeIndex>,
    columns: Vec<(NodeIndex, ColumnChange)>,
    readers: HashMap<NodeIndex, NodeIndex>,

    /// Additional migration information provided by the client
    context: HashMap<String, DataType>,

    start: time::Instant,
    log: slog::Logger,
}

impl<'a> Migration<'a> {
    /// Add the given `Ingredient` to the Soup.
    ///
    /// The returned identifier can later be used to refer to the added ingredient.
    /// Edges in the data flow graph are automatically added based on the ingredient's reported
    /// `ancestors`.
    pub fn add_ingredient<S1, FS, S2, I>(&mut self, name: S1, fields: FS, mut i: I) -> NodeIndex
    where
        S1: ToString,
        S2: ToString,
        FS: IntoIterator<Item = S2>,
        I: Ingredient + Into<NodeOperator>,
    {
        i.on_connected(&self.mainline.ingredients);
        let parents = i.ancestors();

        let transactional = !parents.is_empty()
            && parents
                .iter()
                .all(|&p| self.mainline.ingredients[p].is_transactional());

        // add to the graph
        let ni = self.mainline.ingredients.add_node(node::Node::new(
            name.to_string(),
            fields,
            i.into(),
            transactional,
        ));
        info!(self.log,
              "adding new node";
              "node" => ni.index(),
              "type" => format!("{:?}", self.mainline.ingredients[ni])
        );

        // keep track of the fact that it's new
        self.added.push(ni);
        // insert it into the graph
        if parents.is_empty() {
            self.mainline
                .ingredients
                .add_edge(self.mainline.source, ni, ());
        } else {
            for parent in parents {
                self.mainline.ingredients.add_edge(parent, ni, ());
            }
        }
        // and tell the caller its id
        ni.into()
    }

    /// Returns the context of this migration
    pub fn context(&self) -> HashMap<String, DataType> {
        self.context.clone()
    }

    /// Returns the universe in which this migration is operating in.
    /// If not specified, assumes `global` universe.
    pub fn universe(&self) -> DataType {
        match self.context.get("id") {
            Some(id) => id.clone(),
            None => "global".into(),
        }
    }

    /// Add a transactional base node to the graph
    pub fn add_transactional_base<S1, FS, S2>(
        &mut self,
        name: S1,
        fields: FS,
        mut b: Base,
    ) -> NodeIndex
    where
        S1: ToString,
        S2: ToString,
        FS: IntoIterator<Item = S2>,
    {
        b.on_connected(&self.mainline.ingredients);
        let b: NodeOperator = b.into();

        // add to the graph
        let ni = self.mainline
            .ingredients
            .add_node(node::Node::new(name.to_string(), fields, b, true));
        info!(self.log,
              "adding new node";
              "node" => ni.index(),
              "type" => format!("{:?}", self.mainline.ingredients[ni])
        );

        // keep track of the fact that it's new
        self.added.push(ni);
        // insert it into the graph
        self.mainline
            .ingredients
            .add_edge(self.mainline.source, ni, ());
        // and tell the caller its id
        ni.into()
    }

    /// Add a new column to a base node.
    ///
    /// Note that a default value must be provided such that old writes can be converted into this
    /// new type.
    pub fn add_column<S: ToString>(
        &mut self,
        node: NodeIndex,
        field: S,
        default: DataType,
    ) -> usize {
        // not allowed to add columns to new nodes
        assert!(!self.added.iter().any(|&ni| ni == node));

        let field = field.to_string();
        let base = &mut self.mainline.ingredients[node];
        assert!(base.is_internal() && base.get_base().is_some());

        // we need to tell the base about its new column and its default, so that old writes that
        // do not have it get the additional value added to them.
        let col_i1 = base.add_column(&field);
        // we can't rely on DerefMut, since it disallows mutating Taken nodes
        {
            let col_i2 = base.inner_mut()
                .get_base_mut()
                .unwrap()
                .add_column(default.clone());
            assert_eq!(col_i1, col_i2);
        }

        // also eventually propagate to domain clone
        self.columns.push((node, ColumnChange::Add(field, default)));

        col_i1
    }

    /// Drop a column from a base node.
    pub fn drop_column(&mut self, node: NodeIndex, column: usize) {
        // not allowed to drop columns from new nodes
        assert!(!self.added.iter().any(|&ni| ni == node));

        let base = &mut self.mainline.ingredients[node];
        assert!(base.is_internal() && base.get_base().is_some());

        // we need to tell the base about the dropped column, so that old writes that contain that
        // column will have it filled in with default values (this is done in Mutator).
        // we can't rely on DerefMut, since it disallows mutating Taken nodes
        base.inner_mut().get_base_mut().unwrap().drop_column(column);

        // also eventually propagate to domain clone
        self.columns.push((node, ColumnChange::Drop(column)));
    }

    #[cfg(test)]
    pub fn graph(&self) -> &Graph {
        self.mainline.graph()
    }

    fn ensure_reader_for(&mut self, n: NodeIndex, name: Option<String>) {
        if !self.readers.contains_key(&n) {
            // make a reader
            let r = node::special::Reader::new(n);
            let r = if let Some(name) = name {
                self.mainline.ingredients[n].named_mirror(r, name)
            } else {
                self.mainline.ingredients[n].mirror(r)
            };
            let r = self.mainline.ingredients.add_node(r);
            self.mainline.ingredients.add_edge(n, r, ());
            self.readers.insert(n, r);
        }
    }

    fn ensure_token_generator(&mut self, n: NodeIndex, key: usize) {
        let ri = self.readers[&n];
        if self.mainline.ingredients[ri]
            .with_reader(|r| r.token_generator().is_some())
            .expect("tried to add token generator to non-reader node")
        {
            return;
        }

        // A map from base node to the column in that base node whose value must match the value of
        // this node's column to cause a conflict. Is None for a given base node if any write to
        // that base node might cause a conflict.
        let base_columns: Vec<(_, Option<_>)> =
            keys::provenance_of(&self.mainline.ingredients, n, key, |_, _, _| None)
                .into_iter()
                .map(|path| {
                    // we want the base node corresponding to each path
                    path.into_iter().last().unwrap()
                })
                .collect();

        let coarse_parents = base_columns
            .iter()
            .filter_map(|&(ni, o)| if o.is_none() { Some(ni) } else { None })
            .collect();

        let granular_parents = base_columns
            .into_iter()
            .filter_map(|(ni, o)| {
                if o.is_some() {
                    Some((ni, o.unwrap()))
                } else {
                    None
                }
            })
            .collect();

        let token_generator = checktable::TokenGenerator::new(coarse_parents, granular_parents);
        self.mainline
            .checktable
            .track(token_generator.clone())
            .unwrap();

        self.mainline.ingredients[ri].with_reader_mut(|r| {
            r.set_token_generator(token_generator);
        });
    }

    /// Set up the given node such that its output can be efficiently queried.
    ///
    /// To query into the maintained state, use `ControllerInner::get_getter` or
    /// `ControllerInner::get_transactional_getter`
    #[cfg(test)]
    pub fn maintain_anonymous(&mut self, n: NodeIndex, key: usize) {
        self.ensure_reader_for(n, None);
        if self.mainline.ingredients[n].is_transactional() {
            self.ensure_token_generator(n, key);
        }

        let ri = self.readers[&n];

        self.mainline.ingredients[ri].with_reader_mut(|r| r.set_key(key));
    }

    /// Set up the given node such that its output can be efficiently queried.
    ///
    /// To query into the maintained state, use `ControllerInner::get_getter` or
    /// `ControllerInner::get_transactional_getter`
    pub fn maintain(&mut self, name: String, n: NodeIndex, key: usize) {
        self.ensure_reader_for(n, Some(name));
        if self.mainline.ingredients[n].is_transactional() {
            self.ensure_token_generator(n, key);
        }

        let ri = self.readers[&n];

        self.mainline.ingredients[ri].with_reader_mut(|r| r.set_key(key));
    }

    /// Obtain a channel that is fed by the output stream of the given node.
    ///
    /// As new updates are processed by the given node, its outputs will be streamed to the
    /// returned channel. Node that this channel is *not* bounded, and thus a receiver that is
    /// slower than the system as a hole will accumulate a large buffer over time.
    pub fn stream(&mut self, n: NodeIndex) -> mpsc::Receiver<Vec<node::StreamUpdate>> {
        self.ensure_reader_for(n, None);
        let (tx, rx) = mpsc::channel();
        let mut tx = channel::StreamSender::from_local(tx);

        // If the reader hasn't been incorporated into the graph yet, just add the streamer
        // directly.
        let ri = self.readers[&n];
        let mut res = None;
        self.mainline.ingredients[ri].with_reader_mut(|r| {
            res = Some(r.add_streamer(tx));
        });
        tx = match res.unwrap() {
            Ok(_) => return rx,
            Err(tx) => tx,
        };


        // Otherwise, send a message to the reader's domain to have it add the streamer.
        let reader = &self.mainline.ingredients[self.readers[&n]];
        self.mainline
            .domains
            .get_mut(&reader.domain())
            .unwrap()
            .send(box payload::Packet::AddStreamer {
                node: *reader.local_addr(),
                new_streamer: tx,
            })
            .unwrap();

        rx
    }

    /// Commit the changes introduced by this `Migration` to the master `Soup`.
    ///
    /// This will spin up an execution thread for each new thread domain, and hook those new
    /// domains into the larger Soup graph. The returned map contains entry points through which
    /// new updates should be sent to introduce them into the Soup.
    pub fn commit(self) {
        info!(self.log, "finalizing migration"; "#nodes" => self.added.len());

        let log = self.log;
        let start = self.start;
        let mut mainline = self.mainline;
        let mut new: HashSet<_> = self.added.into_iter().collect();

        // Readers are nodes too.
        for (_parent, reader) in self.readers {
            new.insert(reader);
        }

        // Shard the graph as desired
        let mut swapped0 = if mainline.sharding_enabled {
            migrate::sharding::shard(&log, &mut mainline.ingredients, mainline.source, &mut new)
        } else {
            HashMap::default()
        };

        // Assign domains
        migrate::assignment::assign(
            &log,
            &mut mainline.ingredients,
            mainline.source,
            &new,
            &mut mainline.ndomains,
        );

        // Set up ingress and egress nodes
        let swapped1 =
            migrate::routing::add(&log, &mut mainline.ingredients, mainline.source, &mut new);

        // Merge the swap lists
        for ((dst, src), instead) in swapped1 {
            use std::collections::hash_map::Entry;
            match swapped0.entry((dst, src)) {
                Entry::Occupied(mut instead0) => {
                    if &instead != instead0.get() {
                        // This can happen if sharding decides to add a Sharder *under* a node,
                        // and routing decides to add an ingress/egress pair between that node
                        // and the Sharder. It's perfectly okay, but we should prefer the
                        // "bottommost" swap to take place (i.e., the node that is *now*
                        // closest to the dst node). This *should* be the sharding node, unless
                        // routing added an ingress *under* the Sharder. We resolve the
                        // collision by looking at which translation currently has an adge from
                        // `src`, and then picking the *other*, since that must then be node
                        // below.
                        if mainline.ingredients.find_edge(src, instead).is_some() {
                            // src -> instead -> instead0 -> [children]
                            // from [children]'s perspective, we should use instead0 for from, so
                            // we can just ignore the `instead` swap.
                        } else {
                            // src -> instead0 -> instead -> [children]
                            // from [children]'s perspective, we should use instead for src, so we
                            // need to prefer the `instead` swap.
                            *instead0.get_mut() = instead;
                        }
                    }
                }
                Entry::Vacant(hole) => {
                    hole.insert(instead);
                }
            }

            // we may also already have swapped the parents of some node *to* `src`. in
            // swapped0. we want to change that mapping as well, since lookups in swapped
            // aren't recursive.
            for (_, instead0) in swapped0.iter_mut() {
                if *instead0 == src {
                    *instead0 = instead;
                }
            }
        }
        let swapped = swapped0;

        // Find all nodes for domains that have changed
        let changed_domains: HashSet<DomainIndex> = new.iter()
            .filter(|&&ni| !mainline.ingredients[ni].is_dropped())
            .map(|&ni| mainline.ingredients[ni].domain())
            .collect();

        let mut domain_new_nodes = new.iter()
            .filter(|&&ni| ni != mainline.source)
            .filter(|&&ni| !mainline.ingredients[ni].is_dropped())
            .map(|&ni| (mainline.ingredients[ni].domain(), ni))
            .fold(HashMap::new(), |mut dns, (d, ni)| {
                dns.entry(d).or_insert_with(Vec::new).push(ni);
                dns
            });

        // Assign local addresses to all new nodes, and initialize them
        for (domain, nodes) in &mut domain_new_nodes {
            // Number of pre-existing nodes
            let mut nnodes = mainline.remap.get(domain).map(HashMap::len).unwrap_or(0);

            if nodes.is_empty() {
                // Nothing to do here
                continue;
            }

            let log = log.new(o!("domain" => domain.index()));

            // Give local addresses to every (new) node
            for &ni in nodes.iter() {
                debug!(log,
                       "assigning local index";
                       "type" => format!("{:?}", mainline.ingredients[ni]),
                       "node" => ni.index(),
                       "local" => nnodes
                );

                let mut ip: IndexPair = ni.into();
                ip.set_local(unsafe { LocalNodeIndex::make(nnodes as u32) });
                mainline.ingredients[ni].set_finalized_addr(ip);
                mainline
                    .remap
                    .entry(*domain)
                    .or_insert_with(HashMap::new)
                    .insert(ni, ip);
                nnodes += 1;
            }

            // Initialize each new node
            for &ni in nodes.iter() {
                if mainline.ingredients[ni].is_internal() {
                    // Figure out all the remappings that have happened
                    // NOTE: this has to be *per node*, since a shared parent may be remapped
                    // differently to different children (due to sharding for example). we just
                    // allocate it once though.
                    let mut remap = mainline.remap[domain].clone();

                    // Parents in other domains have been swapped for ingress nodes.
                    // Those ingress nodes' indices are now local.
                    for (&(dst, src), &instead) in &swapped {
                        if dst != ni {
                            // ignore mappings for other nodes
                            continue;
                        }

                        let old = remap.insert(src, mainline.remap[domain][&instead]);
                        assert_eq!(old, None);
                    }

                    trace!(log, "initializing new node"; "node" => ni.index());
                    mainline
                        .ingredients
                        .node_weight_mut(ni)
                        .unwrap()
                        .on_commit(&remap);
                }
            }
        }

        // at this point, we've hooked up the graph such that, for any given domain, the graph
        // looks like this:
        //
        //      o (egress)
        //     +.\......................
        //     :  o (ingress)
        //     :  |
        //     :  o-------------+
        //     :  |             |
        //     :  o             o
        //     :  |             |
        //     :  o (egress)    o (egress)
        //     +..|...........+.|..........
        //     :  o (ingress) : o (ingress)
        //     :  |\          :  \
        //     :  | \         :   o
        //
        // etc.
        // println!("{}", mainline);

        let new_deps = migrate::transactions::analyze_changes(
            &mainline.ingredients,
            mainline.source,
            domain_new_nodes,
        );

        migrate::transactions::merge_deps(&mainline.ingredients, &mut mainline.deps, new_deps);

        let mut uninformed_domain_nodes = mainline
            .ingredients
            .node_indices()
            .filter(|&ni| ni != mainline.source)
            .filter(|&ni| !mainline.ingredients[ni].is_dropped())
            .map(|ni| {
                (mainline.ingredients[ni].domain(), ni, new.contains(&ni))
            })
            .fold(HashMap::new(), |mut dns, (d, ni, new)| {
                dns.entry(d).or_insert_with(Vec::new).push((ni, new));
                dns
            });

        let (start_ts, end_ts, prevs) = mainline
            .checktable
            .perform_migration(mainline.deps.clone())
            .unwrap();

        info!(log, "migration claimed timestamp range"; "start" => start_ts, "end" => end_ts);

        let mut workers: Vec<_> = mainline
            .workers
            .values()
            .map(|w| w.sender.clone())
            .collect();
        let placer_workers: Vec<_> = mainline
            .workers
            .iter()
            .map(|(id, status)| (id.clone(), status.sender.clone()))
            .collect();
        let mut placer: Box<Iterator<Item = (WorkerIdentifier, WorkerEndpoint)>> =
            Box::new(placer_workers.into_iter().cycle());

        // Boot up new domains (they'll ignore all updates for now)
        debug!(log, "booting new domains");
        for domain in changed_domains {
            if mainline.domains.contains_key(&domain) {
                // this is not a new domain
                continue;
            }

            let nodes = uninformed_domain_nodes.remove(&domain).unwrap();
            let d = DomainHandle::new(
                domain,
                mainline.ingredients[nodes[0].0].sharded_by(),
                &log,
                &mut mainline.ingredients,
                &mainline.readers,
                &mainline.domain_config,
                nodes,
                &mainline.persistence,
                &mainline.listen_addr,
                &mainline.checktable_addr,
                &mainline.channel_coordinator,
                &mainline.debug_channel,
                &mut placer,
                &mut workers,
                start_ts,
            );
            mainline.domains.insert(domain, d);
        }


        // Add any new nodes to existing domains (they'll also ignore all updates for now)
        debug!(log, "mutating existing domains");
        migrate::augmentation::inform(
            &log,
            &mut mainline,
            uninformed_domain_nodes,
            start_ts,
            prevs.unwrap(),
        );

        // Tell all base nodes about newly added columns
        for (ni, change) in self.columns {
            let n = &mainline.ingredients[ni];
            let m = match change {
                ColumnChange::Add(field, default) => box payload::Packet::AddBaseColumn {
                    node: *n.local_addr(),
                    field: field,
                    default: default,
                },
                ColumnChange::Drop(column) => box payload::Packet::DropBaseColumn {
                    node: *n.local_addr(),
                    column: column,
                },
            };

            let domain = mainline.domains.get_mut(&n.domain()).unwrap();

            domain.send(m).unwrap();
            domain.wait_for_ack().unwrap();
        }

        // Set up inter-domain connections
        // NOTE: once we do this, we are making existing domains block on new domains!
        info!(log, "bringing up inter-domain connections");
        migrate::routing::connect(&log, &mut mainline.ingredients, &mut mainline.domains, &new);

        // And now, the last piece of the puzzle -- set up materializations
        info!(log, "initializing new materializations");
        mainline
            .materializations
            .commit(&mainline.ingredients, &new, &mut mainline.domains);

        info!(log, "finalizing migration");

        // Ideally this should happen as part of checktable::perform_migration(), but we don't know
        // the replay paths then. It is harmless to do now since we know the new replay paths won't
        // request timestamps until after the migration in finished.
        mainline
            .checktable
            .add_replay_paths(mainline.materializations.domains_on_path.clone())
            .unwrap();

        migrate::transactions::finalize(mainline.deps.clone(), &log, &mut mainline.domains, end_ts);

        warn!(log, "migration completed"; "ms" => dur_to_ns!(start.elapsed()) / 1_000_000);
    }
}

impl Drop for ControllerInner {
    fn drop(&mut self) {
        for (_, d) in &mut self.domains {
            // don't unwrap, because given domain may already have terminated
            drop(d.send(box payload::Packet::Quit));
        }
        for (_, mut d) in self.domains.drain() {
            d.wait();
        }
    }
}

/// `Blender` is a handle to a Controller.
pub struct Blender {
    url: String,
}
impl Blender {
    fn rpc<Q: Serialize, R: DeserializeOwned>(
        &self,
        path: &str,
        request: &Q,
    ) -> Result<R, Box<Error>> {
        use hyper;

        let mut core = Core::new().unwrap();
        let client = Client::new(&core.handle());
        let url = format!("{}/{}", self.url, path);

        let mut r = hyper::Request::new(hyper::Method::Post, url.parse().unwrap());
        r.set_body(serde_json::to_string(request).unwrap());

        let work = client.request(r).and_then(|res| {
            res.body().concat2().and_then(move |body| {
                let reply: R = serde_json::from_slice(&body)
                    .map_err(|e| ::std::io::Error::new(::std::io::ErrorKind::Other, e))
                    .unwrap();
                Ok(reply)
            })
        });
        Ok(core.run(work).unwrap())
    }

    /// Get a Vec of all known input nodes.
    ///
    /// Input nodes are here all nodes of type `Base`. The addresses returned by this function will
    /// all have been returned as a key in the map from `commit` at some point in the past.
    pub fn inputs(&self) -> BTreeMap<String, NodeIndex> {
        self.rpc("inputs", &()).unwrap()
    }

    /// Get a Vec of to all known output nodes.
    ///
    /// Output nodes here refers to nodes of type `Reader`, which is the nodes created in response
    /// to calling `.maintain` or `.stream` for a node during a migration.
    pub fn outputs(&self) -> BTreeMap<String, NodeIndex> {
        self.rpc("outputs", &()).unwrap()
    }

    /// Obtain a `RemoteGetterBuilder` that can be sent to a client and then used to query a given
    /// (already maintained) reader node.
    pub fn get_getter_builder(&self, node: NodeIndex) -> Option<RemoteGetterBuilder> {
        self.rpc("getter_builder", &node).unwrap()
    }

    /// Obtain a `RemoteGetter`.
    pub fn get_getter(&self, node: NodeIndex) -> Option<RemoteGetter> {
        self.get_getter_builder(node).map(|g| g.build())
    }

    /// Obtain a MutatorBuild that can be used to construct a Mutator to perform writes and deletes
    /// from the given base node.
    pub fn get_mutator_builder(&self, base: NodeIndex) -> Result<MutatorBuilder, Box<Error>> {
        self.rpc("mutator_builder", &base)
    }

    /// Obtain a Mutator
    pub fn get_mutator(&self, base: NodeIndex) -> Result<Mutator, Box<Error>> {
        self.get_mutator_builder(base)
            .map(|m| m.build("127.0.0.1:0".parse().unwrap()))
    }

    /// Get statistics about the time spent processing different parts of the graph.
    pub fn get_statistics(&mut self) -> GraphStats {
        self.rpc("get_statistics", &()).unwrap()
    }

    /// Install a new recipe on the controller.
    pub fn install_recipe(&self, new_recipe: String) {
        self.rpc("install_recipe", &new_recipe).unwrap()
    }

    /// Set the `Logger` to use for internal log messages.
    pub fn log_with(&mut self, _: slog::Logger) {}
}

#[cfg(test)]
mod tests {
    use super::*;

    // Controller without any domains gets dropped once it leaves the scope.
    #[test]
    fn it_works_default() {
        // Controller gets dropped. It doesn't have Domains, so we don't see any dropped.
        ControllerBuilder::default().build();
    }

    // Controller with a few domains drops them once it leaves the scope.
    #[test]
    fn it_works_blender_with_migration() {
        // use Recipe;

        let r_txt = "CREATE TABLE a (x int, y int, z int);\n
                     CREATE TABLE b (r int, s int);\n";
        // let mut r = Recipe::from_str(r_txt, None).unwrap();

        let c = ControllerBuilder::default().build();
        c.install_recipe(r_txt.to_owned());
        // b.migrate(|mig| {
        //     assert!(r.activate(mig, false).is_ok());
        // });
    }
}<|MERGE_RESOLUTION|>--- conflicted
+++ resolved
@@ -37,12 +37,8 @@
 mod mutator;
 mod getter;
 
-<<<<<<< HEAD
-use self::prelude::{Ingredient, WorkerEndpoint, WorkerIdentifier, DataType};
-=======
 use self::domain_handle::DomainHandle;
 use self::coordination::{CoordinationMessage, CoordinationPayload};
->>>>>>> 5aaff7fc
 
 pub use self::mutator::{Mutator, MutatorBuilder, MutatorError};
 pub use self::getter::{Getter, ReadQuery, ReadReply, RemoteGetter, RemoteGetterBuilder};
@@ -711,9 +707,8 @@
     }
 }
 
-<<<<<<< HEAD
 // Using this format trait will omit egress and sharder nodes.
-impl fmt::LowerHex for Blender {
+impl fmt::LowerHex for ControllerInner {
     fn fmt(&self, f: &mut fmt::Formatter) -> fmt::Result {
         use petgraph::visit::EdgeRef;
         let indentln = |f: &mut fmt::Formatter| write!(f, "    ");
@@ -774,10 +769,7 @@
     }
 }
 
-impl fmt::Display for Blender {
-=======
 impl fmt::Display for ControllerInner {
->>>>>>> 5aaff7fc
     fn fmt(&self, f: &mut fmt::Formatter) -> fmt::Result {
         let indentln = |f: &mut fmt::Formatter| write!(f, "    ");
 
