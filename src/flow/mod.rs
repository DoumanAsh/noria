--- conflicted
+++ resolved
@@ -903,11 +903,7 @@
         self.mainline.txs[&reader.domain()]
             .send(payload::Packet::AddStreamer {
                       node: reader.addr().as_local().clone(),
-<<<<<<< HEAD
                       new_streamer: tx.into(),
-=======
-                      new_streamer: tx,
->>>>>>> 05715581
                   })
             .unwrap();
 
