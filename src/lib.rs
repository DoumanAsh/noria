//! Welcome to Soup.
//!
//! Soup is a database built to provide incrementally maintained materialized views for a known set
//! of queries. This can improve application performance drastically, as all computation is
//! performed at write-time, and reads are equivalent to cache reads.
//!
//! In Soup, a user provides only the *base types* that can arrive into the system (i.e., the
//! possible writes Soup will observe), and the queries the application cares about over those
//! writes. Each such query is called a *view*. Queries can be expressed solely in terms of the
//! base write types, or they can read from other views, producing *derived views*.
//!
//! Ultimately, the views and base types are assembled into a single directed, acyclic data flow
//! graph. The nodes of the graph are the views (the root nodes are the base types), and the edges
//! are paths along which records are forwarded as new values are computed. The conversion from
//! the SQL-like queries specified by the user to this internal graph representation takes place
//! through a number of optimization steps, which are described elsewhere.
//!
//! When a new write arrives into the system, it is initially sent to its base type's node. This
//! node will forward that new record to all views that query that base type. These views will
//! perform some computation on the new record before forwarding any *derived* records to views
//! that query each of them in turn. We call this *feed-forward propagation*. For example, an
//! aggregation will query its current state, update that state based on the received record, and
//! then forward a record with its updated state. Nodes such as joins may also query other views in
//! order to compute derived records (e.g. a two-way join of `A` and `B` will conceptually query
//! back to `B` upon receiving an `A` record to construct the resulting output set).
//!
//! Nodes in the graph can be *materialized*, indicating that Soup should keep the current state of
//! those nodes to allow efficient querying of that state. The leaves of the DAG will generally be
//! materialized to enable application queries against them, but internal nodes that need to query
//! their own state (e.g., aggregations) could also be for performance reasons. If a node is
//! materialized, any record it forwards is kept in an in-memory data structure. Soup will also use
//! the semantics of the given view's computation to determine what indices should be added to the
//! materialization (the group by field for an aggregation is a good candidate for example).
//!
//! The data flow graph is logically divided into *domains*. Each domain is handled by a single
//! computational entity (currently threads, but eventually different domains could be run by
//! different computers entirely). Each record that arrives to a domain is processed to completion
//! before the next update is processed. This approach has a number of advantages compared to the
//! "one thread per node" model:
//!
//!  - Within a domain, no locks are needed on internal materialized state. This significantly
//!    speeds up operators that need to query state, such as joins, if they are co-located with the
//!    nodes whose state they have to query. If a join had to take a lock on its ancestors' state
//!    every time it received a new record, performance would suffer.
//!  - Domains provide a natural machine boundary, with network connections being used in place of
//!    edges that cross domains.
//!  - If there are more nodes in the graph than there are cores, we can now be smarter about how
//!    computation is split among cores, rather than have all nodes compete equally for
//!    computational resources.
//!
//! However, it also has some drawbacks:
//!
//!  - We no longer get thread specialization, and thus may reduce cache utilization efficiency.
//!    In the case where there are more nodes than threads, this would likely have been an issue
//!    regardless.
//!  - If multiple domains need to access the state of some shared ancestor, they now need to
//!    locally re-materialize that state, which causes duplication, and thus memory overhead.
//!
//! # Code structure
//!
//! At a high level, Soup consists of a couple of main components that can generally be understood
//! in isolation, even though they interact heavily during standard operation.
//!
//!  - `flow::Blender`, which "owns" the data flow graph, and provides methods for inspecting it.
//!    `Blender` is principally used to start a `Migration` that adds new queries to the system, or
//!    removes old ones.
//!  - `flow::Migration`, which handles all the plumbing needed to hook in new queries into an
//!    existing Soup graph. This includes spinning up new `Domain`s where appropriate, and to set
//!    up channels between different domains when the data flow graph has inter-domain
//!    dependencies.
//!  - `flow::domain::*`, which sets up and runs the internal machinery of each domain. For each
//!    update that arrives `flow::domain::single` is used to determine what should be done with it,
//!    and then to process it to completion before forwarding it to any child nodes in other
//!    domains. The buffering required to implement atomic transactions also lives mainly within
//!    each domain.
//!  - `flow::Ingredient` and `ops::*`, which provide the interface for and implementation of the
//!    various computational operators supported by Soup. The most important among these is the
//!    `on_input` method, which specifies what a node does when it receives a new record, and how
//!    its output changes.
//!
//! There are also a number of important secondary components that the components above depend on,
//! but aren't immediately useful on their own:
//!
//!  - `DataType` in `query/`, which encapsulates the data types provided by Soup to end-users.
//!  - `Update` and `Record` in `ops/mod.rs`, which are used pervasively in the code to move
//!    records between views.
//!  - `BufferedStore` in `backlog/`, which provides an eventually consistent `HashMap` where
//!    readers and a single writer can operate concurrently. This is used to maintain any state
//!    that application queries can reach out and read.
//!
//! # Data flow
//!
//! To provide some holistic insight into how the system works, an instructive exercise is to
//! trace through what happens internally in the system between when a write comes in and a
//! subsequent read is executed. For this example, we will be using the following base types and
//! views:
//!
//!  - `Article` (or `a`), a base type with two fields, `id` and `title`.
//!  - `Vote` (or `v`), another base type two fields, `user` and `id`.
//!  - `VoteCount` (or `vc`), a view equivalent to:
//!
//!     ```sql
//!     SELECT id, COUNT(user) AS votes FROM Vote GROUP BY id
//!     ```
//!
//!  - `ArticleWithVoteCount` (or `awvc`), a view equivalent to:
//!
//!     ```sql
//!     SELECT a.id, a.title, vc.votes
//!     FROM a JOIN vc ON (a.id = vc.id)
//!     ```
//!
//! Together, these form a data flow graph that looks like this:
//!
//! ```text
//! (a)      (v)
//!  |        |
//!  |        +--> [vc]
//!  |              |
//!  |              |
//!  +--> [awvc] <--+
//! ```
//!
//! In fact, this is almost the exact graph used by the `votes` test in `tests/lib.rs`, so you can
//! go look at that if you want to see the code. It looks roughly like this (some details omitted
//! for clarity)
//!
//! ```rust,ignore
//! # use distributary::{Blender, Base, Aggregation, Join, JoinType};
//! // set up graph
//! let mut g = Blender::new();
//! g.migrate(|mig| {
//!     // base types
//!     let article = mig.add_ingredient("article", &["id", "title"], Base::default());
//!     let vote = mig.add_ingredient("vote", &["user", "id"], Base::default());
//!
//!     // vote count is an aggregation over vote where we group by the second field ([1])
//!     let vc = mig.add_ingredient("vc", &["id", "votes"], Aggregation::COUNT.over(vote, 0, &[1]));
//!
//!     // add final join using first field from article and first from vc.
//!     // joins are trickier because you need to specify what to join on. the vec![1, 0] here
//!     // signifies that the first field of article and vc should be equal,
//!     // and the second field can be whatever.
//!     use distributary::JoinSource::*;
//!     let j = Join::new(article, vc, JoinType::Inner, vec![B(0, 0), L(1), R(1)]);
//!     let awvc = mig.add_ingredient("end", &["id", "title", "votes"], j);
//!
//!     // we want to be able to query awvc_q using "id"
//!     let awvc_q = mig.maintain(awvc, 0);
//!     # drop(awvc_q);
//!
//!     // returning will commit the migration and start the data flow graph
//! });
//! ```
//!
//! This may look daunting, but reading through you should quickly recognize the queries from
//! above. Note that we didn't specify any domains in this migration, so Soup will automatically
//! put each node in a separate domain.
//!
//! When you `commit` the `Migration`, it will set up a bunch of data structures used for
//! bookkeping, set up channels for the different domains to talk to each other, and then spin up a
//! thread for every new domain in the graph (which is all of them). The main loop for every node
//! is in `Domain::boot`. It reads incoming updates, does some transactional bookkeping, processes
//! the updates using the inner operation of the node (this is where the `domain::single` component
//! comes into play), and then forwards the resulting update to any descendant views.
//!
//! ## Tracing a write
//!
//! Let us see what happens when a new `Article` write enters the system. This happens by passing
//! the new record to the put function on a mutator obtained for article.
//!
//! ```rust,ignore
//! # use distributary::{Blender, Base};
//! # let mut g = Blender::new();
//! # let article = g.migrate(|mig|
//! #     mig.add_ingredient("article", &["id", "title"], Base::default())
//! # );
//! let mut muta = g.get_mutator(article);
//! muta.put(vec![1.into(), "Hello world".into()]);
//! ```
//!
//! The `.into()` calls here turn the given values into Soup's internal `DataType`. Soup records
//! are always represented as vectors of `DataType` things, where the `n`th element corresponds to
//! the value of the `n`th column of that record's view. Internally in the data flow graph, they
//! are also wrapped in the `Record` type to indicate if they are "positive" or "negative" (we'll
//! get to that later), and again in the `Update` type to allow meta-data updates to propagate
//! through the system too (though that's not currently used). That wrapping is taken care of by
//! the functions `Migration::commit` creates and puts in the returned `HashMap` though, so we can
//! simply put in a `Vec<DataType>`.
//!
//! We'll talk only about non-transactional reads and writes for now, and defer discussion
//! transactions until later. Our write (now an `Update`) next arrives at the `Article` node in the
//! graph. Or, more specifically, it is received by the domain that contains `Article` (and only
//! `Article`). `Domain::boot` checks that the update shouldn't be held back (we'll get back to
//! that when we talk about transactions), and then calls into `domain::single::process`, which
//! again calls `ops::Base::on_input`, which, well, does nothing. `Base` nodes simply forward the
//! updates they get in, and do no further processing, unlike most other node types.
//!
//! Once `Article` has returned, we reach a domain boundary, and thus need to use the cross-domain
//! channels set up by `Migration::commit` to forward that update to children of `Article`. In this
//! case, the only child is our join, so the domain holding that node will receive the article we
//! inserted. If you're following along with the code, the `Egress` type nodes are the ones that
//! keep the information about outgoing cross-domain connections.
//!
//! Since joins require their inputs to be materialized (so that they can be efficiently queried
//! when a record arrives from the other side of the join), the incoming record is first persisted
//! in a `domain::local::State`.
//!
//! Following the same chain as above, we end up at the `on_input` method of the `Joiner` type in
//! `ops/join.rs`. It's a little complicated, but trust that it does basically what you'd expect a
//! join to do:
//!
//!  - query the other side of the join by looking up the join key in the `domain::local::State` we
//!    have for that other ancestor.
//!  - look for anything that matches the join column(s) on the current record.
//!  - emit the carthesian product of those records with the one we received.
//!
//! In this particular case, we get no records, and so no records are emitted. If this were a `LEFT
//! JOIN`, we would, of course, instead get a row where the vote count is 0.
//!
//! Since we asked `Migration` to maintain the output of `awvc`, `awvc` has a single child node
//! which is of type `flow::node::Reader`. `Reader` keeps materialized state that can be accesses
//! by applications by calling the function returned from `Migration::maintain`. However, since
//! `awvc` produced no updates this time around, no changes are made to the `Reader`.
//! When control finally returns to the domain it will observe that `awvc` has no descendants, and
//! will not propagate the (empty) update any further.
//!
//! ## Let's Vote
//!
//! Let's next trace what happens when a `Vote` is introduced into the system using
//!
//! ```rust,ignore
//! # use distributary::{Blender, Base};
//! # let mut g = Blender::new();
//! # let vote = g.migrate(|mig| mig.add_ingredient("vote", &["user", "id"], Base::default()));
//! let mut mutv = g.get_mutator(vote);
//! mutv.put(vec![1000.into(), 1.into()]);
//! ```
//!
//! We will skip the parts related to the `Vote` base node, since they are equivalent to the
//! `Article` flow. The output of the `Vote` node arrives at `vc`, an aggregation. This ends up
//! calling `GroupedOperator::on_input` in `ops/grouped/mod.rs`. If you squint at it, you can see
//! that it first queries its own materialized output for the current value for the `GROUP BY` key
//! of the incoming record, and then uses `GroupedOperation` to compute the new, updated value. In
//! our case, this ends up calling `Aggregator::to_diff` and `Aggregator::apply` in
//! `ops/grouped/aggregate.rs`. As expected, these functions jointly just adds one to the current
//! count. The grouped operator then, as expected, emits a record with the new count. However, it
//! also does something slightly weird --- it first emits a *negative* record. Why..?
//!
//! Negative records are Soup's way of signaling that already materialized state has changed. They
//! indicate to descendant views that a past record is no longer valid, and should be discarded. In
//! the case of our vote, we would get the output:
//!
//! ```text
//! - [id=1, votes=0]
//! + [id=1, votes=1]
//! ```
//!
//! Since these are sent within a single `Update`, the descendants know the vote count was
//! incremented (and not, say, removed, and then re-appearing with a value of one). The negative
//! records are also observed by `domain::single::process`, which will delete the old materialized
//! result row (because of the `-`), and then insert the new materialized result row (because of
//! the `+`). Finally, the domain will call down the graph to `awvc` with this `Update` containing
//! both the negative and the positive (or rather, since it crosses a domain boundary, send it on a
//! channel).
//!
//! ## All together now
//!
//! For the final piece of the puzzle, let us now see what happens when the above `Update` arrives
//! at `awvc`. It contains two records, and the `Joiner` will perform the join *twice*, once for
//! the negative, and again for the positive. Why is that necessary? Consider the case where the
//! system has been running for a while, and our article has received many votes. After the
//! previous vote, `awvc` emitted a record containing
//!
//! ```text
//! [id=1, title=Hello world, votes=42]
//! ```
//!
//! If we simply ignored the negative we received from `vc`, and performed the join for the
//! positive, we'd emit another row saying
//!
//! ```text
//! [id=1, title=Hello world, votes=43]
//! ```
//!
//! In the absence of any further information, the materialization in `single::process` would then
//! insert a *second* row (well, a 43rd row) in the materialized table for our article. This would
//! mean that if someone queried for it, they would get a lot of results. In this particular
//! example, the negative from `vc` contains enough information to delete the correct output row
//! (`id=1`), but this is not always the case. We therefore have to perform the *full* join for the
//! negative as well, to produce an exact replica of the row that we are "revoking". In fact, since
//! this is a join, a single negative may produce *multiple* negative outputs, each one revoking a
//! single output record.
//!
//! So, from the `Update` received from `vc`, `awvc` will perform two joins, eventually producing a
//! new update with the records
//!
//! ```text
//! - [id=1, title=Hello world, votes=0]
//! + [id=1, title=Hello world, votes=1]
//! ```
//!
//! The materialized state will be updated by `single::process`, and `Domain::boot` will stop
//! propagating the `Update` since there are no descendant views.
//!
#![feature(optin_builtin_traits)]
#![feature(try_from)]
#![feature(box_patterns)]
#![feature(box_syntax)]
#![feature(conservative_impl_trait)]
#![feature(entry_or_default)]
#![deny(missing_docs)]
#![feature(plugin, use_extern_macros)]
#![plugin(tarpc_plugins)]
#![deny(unused_extern_crates)]

extern crate channel;
extern crate core;
extern crate dataflow;
extern crate fnv;
extern crate futures;
extern crate hyper;
extern crate mio;
extern crate mir;
extern crate nom_sql;
extern crate petgraph;
#[macro_use]
#[cfg(feature = "web")]
extern crate rustful;
extern crate serde;
#[macro_use]
extern crate serde_derive;
extern crate serde_json;
extern crate slab;
#[macro_use]
extern crate slog;
extern crate slog_term;
extern crate tarpc;
extern crate timer_heap;
extern crate tokio_core;
extern crate vec_map;

mod security;
mod controller;
mod coordination;
mod souplet;
mod worker;

#[cfg(test)]
mod tests;

pub use core::{DataType, Datas, NodeIndex};

pub use dataflow::checktable::{Token, TransactionResult};
pub use dataflow::debug::{DebugEvent, DebugEventType};
pub use dataflow::prelude::DomainIndex;
pub use dataflow::{DurabilityMode, PersistenceParameters};

pub use controller::{Blender, ControllerBuilder, Mutator, MutatorBuilder, MutatorError, ReadQuery,
                     ReadReply, RemoteGetter, RemoteGetterBuilder};
<<<<<<< HEAD
pub use controller::sql::reuse::ReuseConfigType;
pub use worker::Worker;
=======
pub use souplet::Souplet;
>>>>>>> 852937db

/// Just give me a damn terminal logger
pub fn logger_pls() -> slog::Logger {
    use slog::Drain;
    use slog::Logger;
    use slog_term::term_full;
    use std::sync::Mutex;
    Logger::root(Mutex::new(term_full()).fuse(), o!())
}<|MERGE_RESOLUTION|>--- conflicted
+++ resolved
@@ -358,12 +358,9 @@
 
 pub use controller::{Blender, ControllerBuilder, Mutator, MutatorBuilder, MutatorError, ReadQuery,
                      ReadReply, RemoteGetter, RemoteGetterBuilder};
-<<<<<<< HEAD
+
 pub use controller::sql::reuse::ReuseConfigType;
-pub use worker::Worker;
-=======
 pub use souplet::Souplet;
->>>>>>> 852937db
 
 /// Just give me a damn terminal logger
 pub fn logger_pls() -> slog::Logger {
