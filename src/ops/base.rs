--- conflicted
+++ resolved
@@ -91,8 +91,7 @@
             Some(BaseDurabilityLevel::Buffered) |
             Some(BaseDurabilityLevel::SyncImmediately) => {
                 self.ensure_log_writer();
-                serde_json::to_writer(&mut self.durable_log.as_mut().unwrap(), &records)
-                    .unwrap();
+                serde_json::to_writer(&mut self.durable_log.as_mut().unwrap(), &records).unwrap();
                 // XXX(malte): we must deconstruct the BufWriter in order to get at the contained
                 // File (on which we can invoke sync_data(), only to then reassemble it
                 // immediately. I suspect this will work best if we flush after accumulating
@@ -100,8 +99,9 @@
                 let file = self.durable_log.take().unwrap().into_inner().unwrap();
                 // need to drop as sync_data returns Result<()> and forces use
                 drop(file.sync_data());
-                self.durable_log = Some(BufWriter::with_capacity_and_strategy(
-                    LOG_BUFFER_CAPACITY, file, WhenFull));
+                self.durable_log = Some(BufWriter::with_capacity_and_strategy(LOG_BUFFER_CAPACITY,
+                                                                              file,
+                                                                              WhenFull));
             }
         }
     }
@@ -128,8 +128,9 @@
                     // TODO(jmftrindade): Make a base node remember its own global address so that
                     // we can use that as unique_id for durable logs instead of process unique ids.
                     //
-                    // let log_filename = format!("/tmp/soup-log-{}-{:?}-{}.json",
-                    //                           today, self.global_address.unwrap(), self.unique_id);
+                    // let log_filename =
+                    //   format!("/tmp/soup-log-{}-{:?}-{}.json",
+                    //           today, self.global_address.unwrap(), self.unique_id);
 
                     let log_filename = format!("/tmp/soup-log-{}-{}-{}.json",
                                                today, us, self.unique_id);
@@ -171,11 +172,15 @@
 
     /// Flush any buffered writes, and clear the buffer, returning all flushed writes.
     pub fn flush(&mut self) -> Records {
-        let flushed_writes = self.buffered_writes.as_mut().unwrap().drain(..).collect();
+        let flushed_writes = self.buffered_writes
+            .as_mut()
+            .unwrap()
+            .drain(..)
+            .collect();
         self.persist_to_log(&flushed_writes);
         self.last_flushed_at = Some(Instant::now());
 
-        return flushed_writes
+        return flushed_writes;
     }
 }
 
@@ -252,8 +257,7 @@
                 mut rs: Records,
                 _: &DomainNodes,
                 state: &StateMap)
-<<<<<<< HEAD
-                -> Records {
+                -> ProcessingResult {
         // Write incoming records to log before processing them if we are a durable node.
         let records_to_return;
         match self.durability {
@@ -263,9 +267,11 @@
                 // 1. Enough time has passed since the last time we flushed.
                 // 2. Our buffer of write records reaches capacity.
                 let num_buffered_writes = self.buffered_writes.as_ref().unwrap().len();
-                let has_reached_capacity = num_buffered_writes + rs.len() >= BUFFERED_WRITES_CAPACITY;
+                let has_reached_capacity = num_buffered_writes + rs.len() >=
+                                           BUFFERED_WRITES_CAPACITY;
                 let elapsed = self.last_flushed_at.unwrap().elapsed();
-                let has_reached_time_limit = elapsed >= Duration::from_millis(BUFFERED_WRITES_FLUSH_INTERVAL_MS);
+                let has_reached_time_limit =
+                    elapsed >= Duration::from_millis(BUFFERED_WRITES_FLUSH_INTERVAL_MS);
 
                 if has_reached_capacity || has_reached_time_limit {
                     self.buffered_writes.as_mut().unwrap().append(&mut rs);
@@ -275,23 +281,23 @@
                 } else {
                     // Otherwise, buffer the records and don't send them downstream.
                     self.buffered_writes.as_mut().unwrap().append(&mut rs);
-                    return Records::default()
+                    return ProcessingResult {
+                               results: Records::default(),
+                               misses: Vec::new(),
+                           };
                 }
-            },
+            }
             Some(BaseDurabilityLevel::SyncImmediately) => {
                 self.persist_to_log(&rs);
                 records_to_return = rs;
-            },
+            }
             None => {
                 records_to_return = rs;
-            },
-        }
-
-        records_to_return.into_iter()
-=======
-                -> ProcessingResult {
-        let rs = rs.into_iter()
->>>>>>> 76319e05
+            }
+        }
+
+        let rs = records_to_return
+            .into_iter()
             .map(|r| match r {
                      Record::Positive(u) => Record::Positive(u),
                      Record::Negative(u) => Record::Negative(u),
