--- conflicted
+++ resolved
@@ -4,15 +4,11 @@
 use rustc_serialize::json::{ToJson, Json};
 use std::sync;
 
-<<<<<<< HEAD
-#[derive(Eq, PartialOrd, Hash, Debug, Clone, Serialize, Deserialize)]
-=======
 /// The main type used for user data throughout the codebase.
 ///
 /// Having this be an enum allows for our code to be agnostic about the types of user data except
 /// when type information is specifically necessary.
-#[derive(Eq, PartialOrd, Hash, Debug, Clone)]
->>>>>>> 1fe56b57
+#[derive(Eq, PartialOrd, Hash, Debug, Clone, Serialize, Deserialize)]
 pub enum DataType {
     /// A placeholder value -- is considered equal to every other `DataType` value.
     None,
